--- conflicted
+++ resolved
@@ -37,16 +37,6 @@
 
         entry_objects = []
 
-<<<<<<< HEAD
-        for (test_id, entry_input) in content.items():
-            entry_objects.append(entry := ModelManifest.Entry())
-
-            for (model_name, condition_names) in entry_input.items():
-                model_class = models[model_name]
-                for condition_name in condition_names:
-                    condition = conditions[condition_name]
-                    entry.hits[model_class].add(condition)
-=======
         for (test_id, entry_inputs) in content.items():
             entry_objects.append(entry_obj := ModelManifest.Entry())
 
@@ -56,7 +46,6 @@
                     for condition_name in condition_names:
                         condition = conditions[condition_name]
                         entry_obj.hits[model_class].add(condition)
->>>>>>> 2d100311
 
             self.tests[test_id] = entry_objects
 

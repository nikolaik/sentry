from __future__ import annotations

import logging
from collections import defaultdict
from typing import TYPE_CHECKING, Any, Iterable, List, Mapping, MutableMapping, Sequence, Tuple

from sentry import features
from sentry.models import (
    ActorTuple,
    Group,
    GroupSubscription,
    NotificationSetting,
    Organization,
    OrganizationMember,
    OrganizationMemberTeam,
    Project,
    ProjectOwnership,
    Team,
    User,
)
from sentry.notifications.helpers import (
    get_settings_by_provider,
    get_values_by_provider_by_type,
    transform_to_notification_settings_by_recipient,
)
from sentry.notifications.notify import notification_providers
from sentry.notifications.types import (
    ActionTargetType,
    FallthroughChoiceType,
    GroupSubscriptionReason,
    NotificationScopeType,
    NotificationSettingOptionValues,
    NotificationSettingTypes,
)
from sentry.services.hybrid_cloud.actor import ActorType, RpcActor
from sentry.services.hybrid_cloud.organization import organization_service
from sentry.services.hybrid_cloud.user import RpcUser, user_service
from sentry.services.hybrid_cloud.user_option import get_option_from_list, user_option_service
from sentry.types.integrations import ExternalProviders
from sentry.utils import metrics
from sentry.utils.committers import AuthorCommitsSerialized, get_serialized_event_file_committers

if TYPE_CHECKING:
    from sentry.eventstore.models import Event

logger = logging.getLogger(__name__)


AVAILABLE_PROVIDERS = {
    ExternalProviders.EMAIL,
    ExternalProviders.SLACK,
}

FALLTHROUGH_NOTIFICATION_LIMIT_EA = 20


class ParticipantMap:
    _dict: MutableMapping[ExternalProviders, MutableMapping[RpcActor, int]] = defaultdict(dict)

    def add(self, provider: ExternalProviders, participant: RpcActor, reason: int) -> None:
        self._dict[provider][participant] = reason

    def add_all(self, provider: ExternalProviders, actor_group: Mapping[RpcActor, int]) -> None:
        self._dict[provider].update(actor_group)

    def update(self, other: ParticipantMap) -> None:
        for (provider, actor_group) in other._dict.items():
            self.add_all(provider, actor_group)

    def get_participant_sets(self) -> Iterable[Tuple[ExternalProviders, Iterable[RpcActor]]]:
        return ((provider, participants.keys()) for (provider, participants) in self._dict.items())

    def delete_participant_by_id(self, provider: ExternalProviders, participant_id: int) -> None:
        provider_group = self._dict[provider]
        to_delete = [
            participant for participant in provider_group.keys() if participant.id == participant_id
        ]
        for participant in to_delete:
            del provider_group[participant]

    def is_empty(self) -> bool:
        return not self._dict

    def split_participants_and_context(
        self,
    ) -> Iterable[Tuple[ExternalProviders, Iterable[RpcActor], Mapping[int, Mapping[str, Any]]]]:
        for provider, participants_with_reasons in self._dict.items():
            extra_context = {
                participant.actor_id: {"reason": reason}
                for participant, reason in participants_with_reasons.items()
                if participant.actor_id is not None
            }
            yield provider, participants_with_reasons.keys(), extra_context


def get_providers_from_which_to_remove_user(
    user: RpcUser,
    participants_by_provider: ParticipantMap,
) -> set[ExternalProviders]:
    """
    Given a mapping of provider to mappings of users to why they should receive
    notifications for an activity, return the set of providers where the user
    has opted out of receiving notifications.
    """

    providers = {
        provider
        for provider, participants in participants_by_provider.get_participant_sets()
        if user.id in map(lambda p: int(p.id), participants)
    }

    if (
        get_option_from_list(
            user_option_service.get_many(
                filter={"user_ids": [user.id], "keys": ["self_notifications"]}
            ),
            key="self_notifications",
            default="0",
        )
        == "0"
    ):
        return providers
    return set()


def get_participants_for_group(group: Group, user: RpcUser | None = None) -> ParticipantMap:
    participants_by_provider: ParticipantMap = GroupSubscription.objects.get_participants(group)
    if user:
        # Optionally remove the actor that created the activity from the recipients list.
        providers = get_providers_from_which_to_remove_user(user, participants_by_provider)
        for provider in providers:
<<<<<<< HEAD
            participants_by_provider.delete_participant_by_id(provider, user.id)
=======
            participants = participants_by_provider[provider]
            participants_by_provider[provider] = {
                participant: value
                for (participant, value) in participants.items()
                if not (participant.class_name() == "User" and participant.id == user.id)
            }
>>>>>>> f3feb670

    return participants_by_provider


def get_reason(
    user: User, value: NotificationSettingOptionValues, user_ids: set[int]
) -> int | None:
    # Members who opt into all deploy emails.
    if value == NotificationSettingOptionValues.ALWAYS:
        return GroupSubscriptionReason.deploy_setting

    # Members which have been seen in the commit log.
    elif value == NotificationSettingOptionValues.COMMITTED_ONLY and user.id in user_ids:
        return GroupSubscriptionReason.committed
    return None


def get_participants_for_release(
    projects: Iterable[Project], organization: Organization, user_ids: set[int]
) -> ParticipantMap:
    # Collect all users with verified emails on a team in the related projects.
    users = {
        RpcActor.from_orm_user(user)
        for user in User.objects.get_team_members_with_verified_email_for_projects(projects)
    }

    # Get all the involved users' settings for deploy-emails (including
    # users' organization-independent settings.)
    notification_settings = NotificationSetting.objects.get_for_recipient_by_parent(
        NotificationSettingTypes.DEPLOY,
        recipients=users,
        parent=organization,
    )
    notification_settings_by_recipient = transform_to_notification_settings_by_recipient(
        notification_settings, users
    )

    # Map users to their setting value. Prioritize user/org specific, then
    # user default, then product default.
    users_to_reasons_by_provider = ParticipantMap()
    for user in users:
        notification_settings_by_scope = notification_settings_by_recipient.get(user, {})
        values_by_provider = get_values_by_provider_by_type(
            notification_settings_by_scope,
            notification_providers(),
            NotificationSettingTypes.DEPLOY,
            user,
        )
        for provider, value in values_by_provider.items():
            reason_option = get_reason(user, value, user_ids)
            if reason_option:
                users_to_reasons_by_provider.add(provider, user, reason_option)
    return users_to_reasons_by_provider


def get_owners(
    project: Project,
    event: Event | None = None,
    fallthrough_choice: FallthroughChoiceType | None = None,
) -> List[RpcActor]:
    """
    Given a project and an event, decide which users and teams are the owners.

    If when checking owners, there is a rule match we only notify the last owner
    (would-be auto-assignee) unless the organization passes the feature-flag
    """

    if event:
        owners, _ = ProjectOwnership.get_owners(project.id, event.data)
    else:
        owners = ProjectOwnership.Everyone

    if not owners:
        outcome = "empty"
        recipients: List[RpcActor] = list()

    elif owners == ProjectOwnership.Everyone:
        outcome = "everyone"
        users = user_service.get_many(
            filter=dict(user_ids=project.member_set.values_list("user_id", flat=True))
        )
        recipients = [RpcActor.from_object(user) for user in users]

    else:
        outcome = "match"
        recipients = [RpcActor.from_object(obj) for obj in ActorTuple.resolve_many(owners)]
        # Used to suppress extra notifications to all matched owners, only notify the would-be auto-assignee
        if not features.has("organizations:notification-all-recipients", project.organization):
            recipients = recipients[-1:]

    metrics.incr(
        "features.owners.send_to",
        tags={
            "outcome": outcome
            if outcome == "match" or fallthrough_choice is None
            else fallthrough_choice.value,
            "isUsingDefault": ProjectOwnership.get_ownership_cached(project.id) is None,
        },
        skip_internal=True,
    )
    return recipients


def get_owner_reason(
    project: Project,
    target_type: ActionTargetType,
    event: Event | None = None,
    notification_type: NotificationSettingTypes = NotificationSettingTypes.ISSUE_ALERTS,
    fallthrough_choice: FallthroughChoiceType | None = None,
) -> str | None:
    """
    Provide a human readable reason for why a user is receiving a notification.
    Currently only used to explain "issue owners" w/ fallthrough to everyone
    """
    # Sent to a specific user or team
    if target_type != ActionTargetType.ISSUE_OWNERS:
        return None

    # Not an issue alert
    if event is None or notification_type != NotificationSettingTypes.ISSUE_ALERTS:
        return None

    # Describe why an issue owner was notified
    if fallthrough_choice == FallthroughChoiceType.ALL_MEMBERS:
        return f"We notified all members in the {project.get_full_name()} project of this issue"
    if fallthrough_choice == FallthroughChoiceType.ACTIVE_MEMBERS:
        return f"We notified recently active members in the {project.get_full_name()} project of this issue"

    return None


def disabled_users_from_project(project: Project) -> Mapping[ExternalProviders, set[User]]:
    """Get a set of users that have disabled Issue Alert notifications for a given project."""
    user_ids = project.member_set.values_list("user", flat=True)
    users = [RpcActor.from_orm_user(user) for user in User.objects.filter(id__in=user_ids)]
    notification_settings = NotificationSetting.objects.get_for_recipient_by_parent(
        type=NotificationSettingTypes.ISSUE_ALERTS,
        parent=project,
        recipients=users,
    )
    notification_settings_by_recipient = transform_to_notification_settings_by_recipient(
        notification_settings, users
    )
    # Although this can be done with dict comprehension, looping for clarity.
    output = defaultdict(set)
    for user in users:
        settings = notification_settings_by_recipient.get(user)
        if settings:
            settings_by_provider = get_settings_by_provider(settings)
            for provider, settings_value_by_scope in settings_by_provider.items():
                project_setting = settings_value_by_scope.get(NotificationScopeType.PROJECT)
                user_setting = settings_value_by_scope.get(
                    NotificationScopeType.USER
                ) or settings_value_by_scope.get(NotificationScopeType.TEAM)
                if project_setting == NotificationSettingOptionValues.NEVER or (
                    not project_setting and user_setting == NotificationSettingOptionValues.NEVER
                ):
                    output[provider].add(user)
    return output


def get_suspect_commit_users(project: Project, event: Event) -> List[RpcUser]:
    """
    Returns a list of users that are suspect committers for the given event.

    `project`: The project that the event is associated to
    `event`: The event that suspect committers are wanted for
    """

    suspect_committers = []
    committers: Sequence[AuthorCommitsSerialized] = get_serialized_event_file_committers(
        project, event
    )
    user_emails = [committer["author"]["email"] for committer in committers]  # type: ignore
    suspect_committers = user_service.get_many_by_email(
        user_emails, is_project_member=True, project_id=project.id
    )
    return suspect_committers


def dedupe_suggested_assignees(suggested_assignees: Iterable[RpcActor]) -> Iterable[RpcActor]:
    return list({assignee.id: assignee for assignee in suggested_assignees}.values())


def determine_eligible_recipients(
    project: Project,
    target_type: ActionTargetType,
    target_identifier: int | None = None,
    event: Event | None = None,
    fallthrough_choice: FallthroughChoiceType | None = None,
) -> Iterable[RpcActor]:
    """
    Either get the individual recipient from the target type/id or the
    owners as determined by rules for this project and event.
    """
    if not (project and project.teams.exists()):
        logger.debug(f"Tried to send notification to invalid project: {project}")

    elif target_type == ActionTargetType.MEMBER:
        user = get_user_from_identifier(project, target_identifier)
        if user:
            return [RpcActor.from_orm_user(user)]

    elif target_type == ActionTargetType.TEAM:
        team = get_team_from_identifier(project, target_identifier)
        if team:
            return [RpcActor.from_orm_team(team)]

    elif target_type == ActionTargetType.ISSUE_OWNERS:
        suggested_assignees = get_owners(project, event, fallthrough_choice)
        if features.has("organizations:streamline-targeting-context", project.organization):
            try:
                suggested_assignees += [
                    RpcActor.from_rpc_user(user)
                    for user in get_suspect_commit_users(project, event)
                ]
            except Exception:
                logger.exception("Could not get suspect committers. Continuing execution.")
        if suggested_assignees:
            return dedupe_suggested_assignees(suggested_assignees)

        return [
            RpcActor.from_rpc_user(user)
            for user in get_fallthrough_recipients(project, fallthrough_choice)
        ]

    return set()


def get_send_to(
    project: Project,
    target_type: ActionTargetType,
    target_identifier: int | None = None,
    event: Event | None = None,
    notification_type: NotificationSettingTypes = NotificationSettingTypes.ISSUE_ALERTS,
    fallthrough_choice: FallthroughChoiceType | None = None,
) -> Mapping[ExternalProviders, set[RpcActor]]:
    recipients = determine_eligible_recipients(
        project, target_type, target_identifier, event, fallthrough_choice
    )
    return get_recipients_by_provider(project, recipients, notification_type)


def get_fallthrough_recipients(
    project: Project, fallthrough_choice: FallthroughChoiceType | None
) -> Iterable[RpcUser]:
    if not features.has(
        "organizations:issue-alert-fallback-targeting",
        project.organization,
        actor=None,
    ):
        return []

    if not fallthrough_choice:
        logger.warning(f"Missing fallthrough type in project: {project}")
        return []

    if fallthrough_choice == FallthroughChoiceType.NO_ONE:
        return []

    elif fallthrough_choice == FallthroughChoiceType.ALL_MEMBERS:
        return user_service.get_many(
            filter=dict(user_ids=project.member_set.values_list("user_id", flat=True))
        )

    elif fallthrough_choice == FallthroughChoiceType.ACTIVE_MEMBERS:
        return user_service.get_many(
            filter={
                "user_ids": project.member_set.order_by("-user__last_active").values_list(
                    "user_id", flat=True
                )
            }
        )[:FALLTHROUGH_NOTIFICATION_LIMIT_EA]

    raise NotImplementedError(f"Unknown fallthrough choice: {fallthrough_choice}")


def get_user_from_identifier(project: Project, target_identifier: str | int | None) -> User | None:
    if target_identifier is None:
        return None

    try:
        ident = int(target_identifier)
    except ValueError:
        return None

    try:
        organization_member_team = OrganizationMember.objects.get(
            organization_id=project.organization_id, user_id=ident
        )
    except OrganizationMember.DoesNotExist:
        return None

    team_ids = [t.id for t in project.teams.all()]
    omt = OrganizationMemberTeam.objects.filter(
        organizationmember_id=organization_member_team.id, team_id__in=team_ids
    ).first()
    if omt is None:
        return None
    return user_service.get_user(ident)


def get_team_from_identifier(project: Project, target_identifier: str | int | None) -> Team | None:
    if target_identifier is None:
        return None

    try:
        return Team.objects.get(id=int(target_identifier), projectteam__project=project)
    except Team.DoesNotExist:
        return None


def partition_recipients(
    recipients: Iterable[RpcActor],
) -> Mapping[ActorType, set[RpcActor]]:
    mapping = defaultdict(set)
    for recipient in recipients:
        mapping[recipient.actor_type].add(recipient)
    return mapping


def get_users_from_team_fall_back(
    teams: Iterable[RpcActor],
    recipients_by_provider: Mapping[ExternalProviders, Iterable[RpcActor]],
) -> Iterable[RpcUser]:
    assert all(team.actor_type == ActorType.TEAM for team in teams)

    teams_to_fall_back = set(teams)
    for recipients in recipients_by_provider.values():
        for recipient in recipients:
            teams_to_fall_back.remove(recipient)

    user_ids: set[int] = set()
    for team in teams_to_fall_back:
        # Fall back to notifying each subscribed user if there aren't team notification settings
        members = organization_service.get_team_members(team_id=team.id)
        user_ids |= {member.user_id for member in members if member.user_id is not None}
    return user_service.get_many(filter={"user_ids": list(user_ids)})


def combine_recipients_by_provider(
    teams_by_provider: Mapping[ExternalProviders, set[RpcActor]],
    users_by_provider: Mapping[ExternalProviders, set[RpcActor]],
) -> Mapping[ExternalProviders, set[RpcActor]]:
    """TODO(mgaeta): Make this more generic and move it to utils."""
    recipients_by_provider = defaultdict(set)
    for provider, teams in teams_by_provider.items():
        for team in teams:
            recipients_by_provider[provider].add(team)
    for provider, users in users_by_provider.items():
        for user in users:
            recipients_by_provider[provider].add(user)
    return recipients_by_provider


def get_recipients_by_provider(
    project: Project,
    recipients: Iterable[RpcActor],
    notification_type: NotificationSettingTypes = NotificationSettingTypes.ISSUE_ALERTS,
) -> Mapping[ExternalProviders, set[RpcActor]]:
    """Get the lists of recipients that should receive an Issue Alert by ExternalProvider."""
    recipients_by_type = partition_recipients(recipients)
    teams = recipients_by_type[ActorType.TEAM]
    users = recipients_by_type[ActorType.USER]

    # First evaluate the teams.
    teams_by_provider = NotificationSetting.objects.filter_to_accepting_recipients(
        project, teams, notification_type
    )

    # Teams cannot receive emails so omit EMAIL settings.
    teams_by_provider = {
        provider: teams
        for provider, teams in teams_by_provider.items()
        if provider != ExternalProviders.EMAIL
    }

    # If there are any teams that didn't get added, fall back and add all users.
    users |= {
        RpcActor.from_rpc_user(user)
        for user in get_users_from_team_fall_back(teams, teams_by_provider)
    }

    # Repeat for users.
    users_by_provider = NotificationSetting.objects.filter_to_accepting_recipients(
        project, users, notification_type
    )

    return combine_recipients_by_provider(teams_by_provider, users_by_provider)<|MERGE_RESOLUTION|>--- conflicted
+++ resolved
@@ -70,10 +70,14 @@
     def get_participant_sets(self) -> Iterable[Tuple[ExternalProviders, Iterable[RpcActor]]]:
         return ((provider, participants.keys()) for (provider, participants) in self._dict.items())
 
-    def delete_participant_by_id(self, provider: ExternalProviders, participant_id: int) -> None:
+    def delete_participant_by_id(
+        self, provider: ExternalProviders, actor_type: ActorType, participant_id: int
+    ) -> None:
         provider_group = self._dict[provider]
         to_delete = [
-            participant for participant in provider_group.keys() if participant.id == participant_id
+            participant
+            for participant in provider_group.keys()
+            if participant.actor_type == actor_type and participant.id == participant_id
         ]
         for participant in to_delete:
             del provider_group[participant]
@@ -129,16 +133,7 @@
         # Optionally remove the actor that created the activity from the recipients list.
         providers = get_providers_from_which_to_remove_user(user, participants_by_provider)
         for provider in providers:
-<<<<<<< HEAD
-            participants_by_provider.delete_participant_by_id(provider, user.id)
-=======
-            participants = participants_by_provider[provider]
-            participants_by_provider[provider] = {
-                participant: value
-                for (participant, value) in participants.items()
-                if not (participant.class_name() == "User" and participant.id == user.id)
-            }
->>>>>>> f3feb670
+            participants_by_provider.delete_participant_by_id(provider, ActorType.USER, user.id)
 
     return participants_by_provider
 

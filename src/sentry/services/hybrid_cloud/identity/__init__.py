--- conflicted
+++ resolved
@@ -1,12 +1,7 @@
 from __future__ import annotations
 
 from abc import abstractmethod
-<<<<<<< HEAD
-from typing import TYPE_CHECKING, List
-=======
-from dataclasses import dataclass
 from typing import List
->>>>>>> b361b24a
 
 from sentry.services.hybrid_cloud import (
     InterfaceWithLifecycle,
@@ -17,26 +12,16 @@
 from sentry.silo import SiloMode
 
 
-<<<<<<< HEAD
-class APIIdentityProvider(SiloDataInterface):
-=======
-@dataclass(frozen=True)
-class RpcIdentityProvider:
->>>>>>> b361b24a
+class RpcIdentityProvider(SiloDataInterface):
     id: int
     type: str
     external_id: str
 
 
-<<<<<<< HEAD
-class APIIdentity(SiloDataInterface):
-=======
 APIIdentityProvider = RpcIdentityProvider
 
 
-@dataclass(frozen=True)
-class RpcIdentity:
->>>>>>> b361b24a
+class RpcIdentity(SiloDataInterface):
     id: int
     idp_id: int
     user_id: int

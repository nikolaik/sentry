--- conflicted
+++ resolved
@@ -267,51 +267,4 @@
             max_hits=cursor_result.max_hits,
             next=RpcCursorState.from_cursor(cursor_result.next),
             prev=RpcCursorState.from_cursor(cursor_result.prev),
-<<<<<<< HEAD
-        )
-
-
-# Need a non-null default value so that we can
-# detect attributes being set to null. We're using
-# a class for this to get a reasonable repr in debugging.
-class UnsetType(RpcModel):
-    def __repr__(self) -> str:
-        return "Unset"
-
-
-# Protocol to be translated in the RPC layer for fields that have a default but "are not set".
-UnsetVal = UnsetType()
-Unset = Union[object, None, T]
-
-
-class PatchableMixin(Generic[T]):
-    def as_update(self) -> Mapping[str, Any]:
-        return {
-            f.name: getattr(self, f.name)
-            for f in self.patch_fields()
-            if getattr(self, f.name) is not UnsetVal
-        }
-
-    @classmethod
-    def patch_fields(cls: Type[C]) -> List[dataclasses.Field[Any]]:
-        result: List[dataclasses.Field[Any]] = []
-        for field in dataclasses.fields(cls):
-            if field.default is UnsetVal:
-                result.append(field)
-        return result
-
-    @classmethod
-    def params_from_instance(cls: Type[C], inst: T) -> Dict[str, Any]:
-        params: Dict[str, Any] = dict()
-        for field in cls.patch_fields():
-            if hasattr(inst, field.name):
-                params[field.name] = getattr(inst, field.name)
-        return params
-
-    # Subclass this to add additional members that are not 1:1 mapping from instance.
-    @classmethod
-    def from_instance(cls: Type[C], inst: T) -> C:
-        return cls(**cls.params_from_instance(inst))
-=======
-        )
->>>>>>> 322500ae
+        )
--- conflicted
+++ resolved
@@ -7,14 +7,9 @@
 from rest_framework.request import Request
 
 from sentry import options
-<<<<<<< HEAD
-from sentry.models import Identity, IdentityProvider, User
+from sentry.services.hybrid_cloud.identity import APIIdentity, identity_service
 from sentry.services.hybrid_cloud.integration import APIIntegration, integration_service
-=======
-from sentry.models import Integration
-from sentry.services.hybrid_cloud.identity import APIIdentity, identity_service
 from sentry.services.hybrid_cloud.user import APIUser, user_service
->>>>>>> e5996a24
 
 from ..utils import check_signing_secret, logger
 
@@ -60,12 +55,8 @@
 
     def __init__(self, request: Request) -> None:
         self.request = request
-<<<<<<< HEAD
         self._integration: APIIntegration | None = None
-=======
-        self._integration: Integration | None = None
         self._identity: APIIdentity | None
->>>>>>> e5996a24
         self._data: MutableMapping[str, Any] = {}
 
     def validate(self) -> None:

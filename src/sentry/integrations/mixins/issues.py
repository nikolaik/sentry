--- conflicted
+++ resolved
@@ -15,12 +15,8 @@
     get_span_evidence_value,
     get_span_evidence_value_problem,
 )
-<<<<<<< HEAD
-from sentry.services.hybrid_cloud.user import APIUser, user_service
-=======
 from sentry.services.hybrid_cloud.user import APIUser
 from sentry.services.hybrid_cloud.user_option import user_option_service
->>>>>>> 678d0fc9
 from sentry.shared_integrations.exceptions import ApiError, IntegrationError
 from sentry.tasks.integrations import sync_status_inbound as sync_status_inbound_task
 from sentry.utils.http import absolute_uri
@@ -193,23 +189,15 @@
         if user_persisted_fields:
             user_defaults = {k: v for k, v in data.items() if k in user_persisted_fields}
             user_option_key = dict(key="issue:defaults", project_id=project.id)
-<<<<<<< HEAD
-            new_user_defaults = user.get_option(default={}, **user_option_key)
-=======
             options = user_option_service.query_options(user_ids=[user.id], **user_option_key)
             new_user_defaults = options.get_one(default={})
->>>>>>> 678d0fc9
             new_user_defaults.setdefault(self.org_integration.integration.provider, {}).update(
                 user_defaults
             )
             if user_defaults != new_user_defaults:
-<<<<<<< HEAD
-                user_service.set_option_value(value=new_user_defaults, user=user, **user_option_key)
-=======
                 user_option_service.set_option(
                     user_id=user.id, value=new_user_defaults, **user_option_key
                 )
->>>>>>> 678d0fc9
 
     def get_defaults(self, project, user):
         project_defaults = self.get_project_defaults(project.id)

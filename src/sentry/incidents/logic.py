import logging
from copy import deepcopy
from dataclasses import replace
from datetime import datetime, timedelta
from typing import Any, Dict, Mapping, Optional, Union

from django.db import transaction
from django.db.models.signals import post_save
from django.utils import timezone
from snuba_sdk import Column, Condition, Limit, Op

from sentry import analytics, audit_log, features, quotas
from sentry.auth.access import SystemAccess
from sentry.constants import CRASH_RATE_ALERT_AGGREGATE_ALIAS, ObjectStatus
from sentry.incidents import tasks
from sentry.incidents.models import (
    AlertRule,
    AlertRuleActivity,
    AlertRuleActivityType,
    AlertRuleExcludedProjects,
    AlertRuleStatus,
    AlertRuleTrigger,
    AlertRuleTriggerAction,
    AlertRuleTriggerExclusion,
    Incident,
    IncidentActivity,
    IncidentActivityType,
    IncidentProject,
    IncidentSeen,
    IncidentStatus,
    IncidentStatusMethod,
    IncidentSubscription,
    IncidentTrigger,
    TriggerStatus,
)
from sentry.models import PagerDutyService, Project
from sentry.search.events.builder import QueryBuilder
from sentry.search.events.fields import resolve_field
from sentry.services.hybrid_cloud.app import app_service
from sentry.services.hybrid_cloud.integration import integration_service
from sentry.shared_integrations.exceptions import DuplicateDisplayNameError
from sentry.snuba.dataset import Dataset
from sentry.snuba.entity_subscription import (
    ENTITY_TIME_COLUMNS,
    EntitySubscription,
    get_entity_key_from_query_builder,
    get_entity_subscription_from_snuba_query,
)
from sentry.snuba.models import SnubaQuery
from sentry.snuba.subscriptions import (
    bulk_create_snuba_subscriptions,
    bulk_delete_snuba_subscriptions,
    bulk_disable_snuba_subscriptions,
    bulk_enable_snuba_subscriptions,
    create_snuba_query,
    update_snuba_query,
)
from sentry.snuba.tasks import build_query_builder
from sentry.utils import metrics
from sentry.utils.audit import create_audit_entry_from_user
from sentry.utils.snuba import is_measurement

# We can return an incident as "windowed" which returns a range of points around the start of the incident
# It attempts to center the start of the incident, only showing earlier data if there isn't enough time
# after the incident started to display the correct start date.
WINDOWED_STATS_DATA_POINTS = 200
NOT_SET = object()

CRITICAL_TRIGGER_LABEL = "critical"
WARNING_TRIGGER_LABEL = "warning"

logger = logging.getLogger(__name__)


class AlreadyDeletedError(Exception):
    pass


class InvalidTriggerActionError(Exception):
    pass


class ChannelLookupTimeoutError(Exception):
    pass


def create_incident(
    organization,
    type_,
    title,
    date_started,
    date_detected=None,
    # TODO: Probably remove detection_uuid?
    detection_uuid=None,
    projects=None,
    user=None,
    alert_rule=None,
):
    if date_detected is None:
        date_detected = date_started

    with transaction.atomic():
        incident = Incident.objects.create(
            organization=organization,
            detection_uuid=detection_uuid,
            status=IncidentStatus.OPEN.value,
            type=type_.value,
            title=title,
            date_started=date_started,
            date_detected=date_detected,
            alert_rule=alert_rule,
        )
        if projects:
            incident_projects = [
                IncidentProject(incident=incident, project=project) for project in projects
            ]
            IncidentProject.objects.bulk_create(incident_projects)
            # `bulk_create` doesn't send `post_save` signals, so we manually fire them here.
            for incident_project in incident_projects:
                post_save.send(
                    sender=type(incident_project), instance=incident_project, created=True
                )

        create_incident_activity(
            incident, IncidentActivityType.DETECTED, user=user, date_added=date_started
        )
        create_incident_activity(incident, IncidentActivityType.CREATED, user=user)
        analytics.record(
            "incident.created",
            incident_id=incident.id,
            organization_id=incident.organization_id,
            incident_type=type_.value,
        )

    return incident


def update_incident_status(
    incident,
    status,
    user=None,
    comment=None,
    status_method=IncidentStatusMethod.RULE_TRIGGERED,
    date_closed=None,
):
    """
    Updates the status of an Incident and write an IncidentActivity row to log
    the change. When the status is CLOSED we also set the date closed to the
    current time and take a snapshot of the current incident state.
    """
    if incident.status == status.value:
        # If the status isn't actually changing just no-op.
        return incident
    with transaction.atomic():
        create_incident_activity(
            incident,
            IncidentActivityType.STATUS_CHANGE,
            user=user,
            value=status.value,
            previous_value=incident.status,
            comment=comment,
        )
        if user:
            subscribe_to_incident(incident, user.id)

        prev_status = incident.status
        kwargs = {"status": status.value, "status_method": status_method.value}
        if status == IncidentStatus.CLOSED:
            kwargs["date_closed"] = date_closed if date_closed else timezone.now()
        elif status == IncidentStatus.OPEN:
            # If we're moving back out of closed status then unset the closed
            # date
            kwargs["date_closed"] = None

        incident.update(**kwargs)

        analytics.record(
            "incident.status_change",
            incident_id=incident.id,
            organization_id=incident.organization_id,
            incident_type=incident.type,
            prev_status=prev_status,
            status=incident.status,
        )

        if status == IncidentStatus.CLOSED and (
            status_method == IncidentStatusMethod.MANUAL
            or status_method == IncidentStatusMethod.RULE_UPDATED
        ):
            trigger_incident_triggers(incident)

        return incident


def set_incident_seen(incident, user=None):
    """
    Updates the incident to be seen
    """

    is_org_member = incident.organization.has_access(user)

    if is_org_member:
        is_project_member = False
        for incident_project in IncidentProject.objects.filter(incident=incident).select_related(
            "project"
        ):
            if incident_project.project.member_set.filter(user_id=user.id).exists():
                is_project_member = True
                break

        if is_project_member:
            incident_seen, created = IncidentSeen.objects.create_or_update(
                incident=incident, user_id=user.id, values={"last_seen": timezone.now()}
            )
            return incident_seen

    return False


@transaction.atomic
def create_incident_activity(
    incident,
    activity_type,
    user=None,
    value=None,
    previous_value=None,
    comment=None,
    mentioned_user_ids=None,
    date_added=None,
):
    if activity_type == IncidentActivityType.COMMENT and user:
        subscribe_to_incident(incident, user.id)
    value = str(value) if value is not None else value
    previous_value = str(previous_value) if previous_value is not None else previous_value
    kwargs = {}
    if date_added:
        kwargs["date_added"] = date_added
    if user:
        kwargs["user_id"] = user.id
    activity = IncidentActivity.objects.create(
        incident=incident,
        type=activity_type.value,
        value=value,
        previous_value=previous_value,
        comment=comment,
        **kwargs,
    )

    if mentioned_user_ids:
        user_ids_to_subscribe = set(mentioned_user_ids) - set(
            IncidentSubscription.objects.filter(
                incident=incident, user_id__in=mentioned_user_ids
            ).values_list("user_id", flat=True)
        )
        if user_ids_to_subscribe:
            IncidentSubscription.objects.bulk_create(
                [
                    IncidentSubscription(incident=incident, user_id=mentioned_user_id)
                    for mentioned_user_id in user_ids_to_subscribe
                ]
            )
    tasks.send_subscriber_notifications.apply_async(
        kwargs={"activity_id": activity.id}, countdown=10
    )
    if activity_type == IncidentActivityType.COMMENT:
        analytics.record(
            "incident.comment",
            incident_id=incident.id,
            organization_id=incident.organization_id,
            incident_type=incident.type,
            user_id=user.id if user else None,
            activity_id=activity.id,
        )

    return activity


def update_comment(activity, comment):
    """
    Specifically updates an IncidentActivity with type IncidentActivityType.COMMENT
    """

    return activity.update(comment=comment)


def delete_comment(activity):
    """
    Specifically deletes an IncidentActivity with type IncidentActivityType.COMMENT
    """

    return activity.delete()


def build_incident_query_builder(
    incident: Incident,
    entity_subscription: EntitySubscription,
    start: Optional[datetime] = None,
    end: Optional[datetime] = None,
    windowed_stats: bool = False,
) -> QueryBuilder:
    snuba_query = incident.alert_rule.snuba_query
    start, end = calculate_incident_time_range(incident, start, end, windowed_stats=windowed_stats)
    project_ids = list(
        IncidentProject.objects.filter(incident=incident).values_list("project_id", flat=True)
    )
    query_builder = build_query_builder(
        entity_subscription,
        snuba_query.query,
        project_ids,
        snuba_query.environment,
        params={
            "organization_id": incident.organization_id,
            "project_id": project_ids,
            "start": start,
            "end": end,
        },
    )
    for i, column in enumerate(query_builder.columns):
        if column.alias == CRASH_RATE_ALERT_AGGREGATE_ALIAS:
            query_builder.columns[i] = replace(column, alias="count")
    time_col = ENTITY_TIME_COLUMNS[get_entity_key_from_query_builder(query_builder)]
    query_builder.add_conditions(
        [
            Condition(Column(time_col), Op.GTE, start),
            Condition(Column(time_col), Op.LT, end),
        ]
    )
    query_builder.limit = Limit(10000)
    return query_builder


def calculate_incident_time_range(incident, start=None, end=None, windowed_stats=False):
    time_window = (
        incident.alert_rule.snuba_query.time_window if incident.alert_rule is not None else 60
    )
    time_window_delta = timedelta(seconds=time_window)
    start = incident.date_started - time_window_delta if start is None else start
    end = incident.current_end_date + time_window_delta if end is None else end
    if windowed_stats:
        now = timezone.now()
        end = start + timedelta(seconds=time_window * (WINDOWED_STATS_DATA_POINTS / 2))
        start = start - timedelta(seconds=time_window * (WINDOWED_STATS_DATA_POINTS / 2))
        if end > now:
            end = now

            # If the incident ended already, 'now' could be greater than we'd like
            # which would result in showing too many data points after an incident ended.
            # This depends on when the task to process snapshots runs.
            # To resolve that, we ensure that the end is never greater than the date
            # an incident ended + the smaller of time_window*10 or 10 days.
            latest_end_date = incident.current_end_date + min(
                timedelta(seconds=time_window * 10), timedelta(days=10)
            )
            end = min(end, latest_end_date)

            start = end - timedelta(seconds=time_window * WINDOWED_STATS_DATA_POINTS)

    retention = quotas.get_event_retention(organization=incident.organization) or 90
    start = max(
        start.replace(tzinfo=timezone.utc),
        datetime.utcnow().replace(tzinfo=timezone.utc) - timedelta(days=retention),
    )
    end = max(start, end.replace(tzinfo=timezone.utc))

    return start, end


def get_incident_aggregates(
    incident: Incident,
    start: Optional[datetime] = None,
    end: Optional[datetime] = None,
    windowed_stats: bool = False,
) -> Dict[str, Union[float, int]]:
    """
    Calculates aggregate stats across the life of an incident, or the provided range.
    """
    snuba_query = incident.alert_rule.snuba_query
    entity_subscription = get_entity_subscription_from_snuba_query(
        snuba_query,
        incident.organization_id,
    )
    query_builder = build_incident_query_builder(
        incident, entity_subscription, start, end, windowed_stats
    )
    try:
        results = query_builder.run_query(referrer="incidents.get_incident_aggregates")
    except Exception:
        metrics.incr(
            "incidents.get_incident_aggregates.snql.query.error",
            tags={
                "dataset": snuba_query.dataset,
                "entity": get_entity_key_from_query_builder(query_builder).value,
            },
        )
        raise

    aggregated_result = entity_subscription.aggregate_query_results(results["data"], alias="count")
    return aggregated_result[0]


def subscribe_to_incident(incident, user_id):
    return IncidentSubscription.objects.get_or_create(incident=incident, user_id=user_id)


def unsubscribe_from_incident(incident, user_id):
    return IncidentSubscription.objects.filter(incident=incident, user_id=user_id).delete()


def get_incident_subscribers(incident):
    return IncidentSubscription.objects.filter(incident=incident)


def get_incident_activity(incident):
    return IncidentActivity.objects.filter(incident=incident).select_related("user", "incident")


class AlertRuleNameAlreadyUsedError(Exception):
    pass


# Default values for `SnubaQuery.resolution`, in minutes.
DEFAULT_ALERT_RULE_RESOLUTION = 1
DEFAULT_CMP_ALERT_RULE_RESOLUTION = 2


# Temporary mapping of `Dataset` to `AlertRule.Type`. In the future, `Performance` will be
# able to be run on `METRICS` as well.
query_datasets_to_type = {
    Dataset.Events: SnubaQuery.Type.ERROR,
    Dataset.Transactions: SnubaQuery.Type.PERFORMANCE,
    Dataset.PerformanceMetrics: SnubaQuery.Type.PERFORMANCE,
    Dataset.Sessions: SnubaQuery.Type.CRASH_RATE,
    Dataset.Metrics: SnubaQuery.Type.CRASH_RATE,
}


def create_alert_rule(
    organization,
    projects,
    name,
    query,
    aggregate,
    time_window,
    threshold_type,
    threshold_period,
    owner=None,
    resolve_threshold=None,
    environment=None,
    include_all_projects=False,
    excluded_projects=None,
    query_type: SnubaQuery.Type = SnubaQuery.Type.ERROR,
    dataset=Dataset.Events,
    user=None,
    event_types=None,
    comparison_delta: Optional[int] = None,
    **kwargs,
):
    """
    Creates an alert rule for an organization.

    :param organization:
    :param projects: A list of projects to subscribe to the rule. This will be overridden
    if `include_all_projects` is True
    :param name: Name for the alert rule. This will be used as part of the
    incident name, and must be unique per project
    :param owner: ActorTuple (sentry.models.actor.ActorTuple) or None
    :param query: An event search query to subscribe to and monitor for alerts
    :param aggregate: A string representing the aggregate used in this alert rule
    :param time_window: Time period to aggregate over, in minutes
    :param environment: An optional environment that this rule applies to
    :param threshold_type: An AlertRuleThresholdType
    :param threshold_period: How many update periods the value of the
    subscription needs to exceed the threshold before triggering
    :param resolve_threshold: Optional value that the subscription needs to reach to
    resolve the alert
    :param include_all_projects: Whether to include all current and future projects
    from this organization
    :param excluded_projects: List of projects to exclude if we're using
    `include_all_projects`.
    :param query_type: The SnubaQuery.Type of the query
    :param dataset: The dataset that this query will be executed on
    :param event_types: List of `EventType` that this alert will be related to
    :param comparison_delta: An optional int representing the time delta to use to determine the
    comparison period. In minutes.

    :return: The created `AlertRule`
    """
    resolution = DEFAULT_ALERT_RULE_RESOLUTION
    if comparison_delta is not None:
        # Since comparison alerts make twice as many queries, run the queries less frequently.
        resolution = DEFAULT_CMP_ALERT_RULE_RESOLUTION
        comparison_delta = int(timedelta(minutes=comparison_delta).total_seconds())
    if dataset == Dataset.Sessions and features.has(
        "organizations:alert-crash-free-metrics", organization, actor=user
    ):
        dataset = Dataset.Metrics
    with transaction.atomic():
        snuba_query = create_snuba_query(
            query_type,
            dataset,
            query,
            aggregate,
            timedelta(minutes=time_window),
            timedelta(minutes=resolution),
            environment,
            event_types=event_types,
        )
        actor = None
        if owner:
            actor = owner.resolve_to_actor()

        alert_rule = AlertRule.objects.create(
            organization=organization,
            snuba_query=snuba_query,
            name=name,
            threshold_type=threshold_type.value,
            resolve_threshold=resolve_threshold,
            threshold_period=threshold_period,
            include_all_projects=include_all_projects,
            owner=actor,
            comparison_delta=comparison_delta,
        )

        if user:
            create_audit_entry_from_user(
                user,
                ip_address=kwargs.get("ip_address") if kwargs else None,
                organization_id=organization.id,
                target_object=alert_rule.id,
                data=alert_rule.get_audit_log_data(),
                event=audit_log.get_event_id("ALERT_RULE_ADD"),
            )

        if include_all_projects:
            excluded_projects = excluded_projects if excluded_projects else []
            projects = Project.objects.filter(organization=organization).exclude(
                id__in=[p.id for p in excluded_projects]
            )
            exclusions = [
                AlertRuleExcludedProjects(alert_rule=alert_rule, project=project)
                for project in excluded_projects
            ]
            AlertRuleExcludedProjects.objects.bulk_create(exclusions)

        subscribe_projects_to_alert_rule(alert_rule, projects)

<<<<<<< HEAD
        AlertRuleActivity.objects.create(
            alert_rule=alert_rule,
            user_id=user.id if user else None,
            type=AlertRuleActivityType.CREATED.value,
        )
=======
        activity_kwargs = {"alert_rule": alert_rule, "type": AlertRuleActivityType.CREATED.value}
        if user:
            activity_kwargs["user_id"] = user.id
        AlertRuleActivity.objects.create(**activity_kwargs)
>>>>>>> 3606ffb5

    return alert_rule


def snapshot_alert_rule(alert_rule, user=None):
    # Creates an archived alert_rule using the same properties as the passed rule
    # It will also resolve any incidents attached to this rule.
    with transaction.atomic():
        triggers = AlertRuleTrigger.objects.filter(alert_rule=alert_rule)
        incidents = Incident.objects.filter(alert_rule=alert_rule)
        snuba_query_snapshot = deepcopy(alert_rule.snuba_query)
        snuba_query_snapshot.id = None
        snuba_query_snapshot.save()
        alert_rule_snapshot = deepcopy(alert_rule)
        alert_rule_snapshot.id = None
        alert_rule_snapshot.status = AlertRuleStatus.SNAPSHOT.value
        alert_rule_snapshot.snuba_query = snuba_query_snapshot
        alert_rule_snapshot.save()
<<<<<<< HEAD
        AlertRuleActivity.objects.create(
            alert_rule=alert_rule_snapshot,
            previous_alert_rule=alert_rule,
            user_id=user.id if user else None,
            type=AlertRuleActivityType.SNAPSHOT.value,
        )
=======
        activity_kwargs = {
            "alert_rule": alert_rule_snapshot,
            "previous_alert_rule": alert_rule,
            "type": AlertRuleActivityType.SNAPSHOT.value,
        }
        if user:
            activity_kwargs["user_id"] = user.id
        AlertRuleActivity.objects.create(**activity_kwargs)
>>>>>>> 3606ffb5

        incidents.update(alert_rule=alert_rule_snapshot)

        for trigger in triggers:
            actions = AlertRuleTriggerAction.objects.filter(alert_rule_trigger=trigger)
            trigger.id = None
            trigger.alert_rule = alert_rule_snapshot
            trigger.save()
            for action in actions:
                action.id = None
                action.alert_rule_trigger = trigger
                action.save()

    # Change the incident status asynchronously, which could take awhile with many incidents due to snapshot creations.
    tasks.auto_resolve_snapshot_incidents.apply_async(
        kwargs={"alert_rule_id": alert_rule_snapshot.id}, countdown=3
    )


def update_alert_rule(
    alert_rule,
    query_type=None,
    dataset=None,
    projects=None,
    name=None,
    owner=NOT_SET,
    query=None,
    aggregate=None,
    time_window=None,
    environment=None,
    threshold_type=None,
    threshold_period=None,
    resolve_threshold=NOT_SET,
    include_all_projects=None,
    excluded_projects=None,
    user=None,
    event_types=None,
    comparison_delta=NOT_SET,
    **kwargs,
):
    """
    Updates an alert rule.

    :param alert_rule: The alert rule to update
    :param excluded_projects: List of projects to subscribe to the rule. Ignored if
    `include_all_projects` is True
    :param name: Name for the alert rule. This will be used as part of the
    incident name, and must be unique per project.
    :param owner: ActorTuple (sentry.models.actor.ActorTuple) or None
    :param query: An event search query to subscribe to and monitor for alerts
    :param aggregate: A string representing the aggregate used in this alert rule
    :param time_window: Time period to aggregate over, in minutes.
    :param environment: An optional environment that this rule applies to
    :param threshold_type: An AlertRuleThresholdType
    :param threshold_period: How many update periods the value of the
    subscription needs to exceed the threshold before triggering
    :param resolve_threshold: Optional value that the subscription needs to reach to
    resolve the alert
    :param include_all_projects: Whether to include all current and future projects
    from this organization
    :param excluded_projects: List of projects to exclude if we're using
    `include_all_projects`. Ignored otherwise.
    :param event_types: List of `EventType` that this alert will be related to
    :param comparison_delta: An optional int representing the time delta to use to determine the
    comparison period. In minutes.
    :return: The updated `AlertRule`
    """
    updated_fields = {"date_modified": timezone.now()}
    updated_query_fields = {}
    if name:
        updated_fields["name"] = name
    if query is not None:
        updated_query_fields["query"] = query
    if aggregate is not None:
        updated_query_fields["aggregate"] = aggregate
    if time_window:
        updated_query_fields["time_window"] = timedelta(minutes=time_window)
    if threshold_type:
        updated_fields["threshold_type"] = threshold_type.value
    if resolve_threshold is not NOT_SET:
        updated_fields["resolve_threshold"] = resolve_threshold
    if threshold_period:
        updated_fields["threshold_period"] = threshold_period
    if include_all_projects is not None:
        updated_fields["include_all_projects"] = include_all_projects
    if dataset is not None:
        if dataset == Dataset.Sessions and features.has(
            "organizations:alert-crash-free-metrics", alert_rule.organization, actor=user
        ):
            dataset = Dataset.Metrics

        if dataset.value != alert_rule.snuba_query.dataset:
            updated_query_fields["dataset"] = dataset
    if query_type is not None:
        updated_query_fields["query_type"] = query_type
    if event_types is not None:
        updated_query_fields["event_types"] = event_types
    if owner is not NOT_SET:
        if owner is not None:
            owner = owner.resolve_to_actor()
        updated_fields["owner"] = owner
    if comparison_delta is not NOT_SET:
        resolution = DEFAULT_ALERT_RULE_RESOLUTION
        if comparison_delta is not None:
            # Since comparison alerts make twice as many queries, run the queries less frequently.
            resolution = DEFAULT_CMP_ALERT_RULE_RESOLUTION
            comparison_delta = int(timedelta(minutes=comparison_delta).total_seconds())

        updated_query_fields["resolution"] = timedelta(minutes=resolution)
        updated_fields["comparison_delta"] = comparison_delta

    with transaction.atomic():
        incidents = Incident.objects.filter(alert_rule=alert_rule).exists()
        if incidents:
            snapshot_alert_rule(alert_rule, user)
        alert_rule.update(**updated_fields)
<<<<<<< HEAD
        AlertRuleActivity.objects.create(
            alert_rule=alert_rule,
            user_id=user.id if user else None,
            type=AlertRuleActivityType.UPDATED.value,
        )
=======
        activity_kwargs = {"alert_rule": alert_rule, "type": AlertRuleActivityType.UPDATED.value}
        if user:
            activity_kwargs["user_id"] = user.id
        AlertRuleActivity.objects.create(**activity_kwargs)
>>>>>>> 3606ffb5

        if updated_query_fields or environment != alert_rule.snuba_query.environment:
            snuba_query = alert_rule.snuba_query
            updated_query_fields.setdefault("query_type", SnubaQuery.Type(snuba_query.type))
            updated_query_fields.setdefault("dataset", Dataset(snuba_query.dataset))
            updated_query_fields.setdefault("query", snuba_query.query)
            updated_query_fields.setdefault("aggregate", snuba_query.aggregate)
            updated_query_fields.setdefault(
                "time_window", timedelta(seconds=snuba_query.time_window)
            )
            updated_query_fields.setdefault("event_types", None)
            updated_query_fields.setdefault("resolution", timedelta(seconds=snuba_query.resolution))
            update_snuba_query(
                alert_rule.snuba_query,
                environment=environment,
                **updated_query_fields,
            )

        existing_subs = []
        if (
            query is not None
            or aggregate is not None
            or time_window is not None
            or projects is not None
            or include_all_projects is not None
            or excluded_projects is not None
        ):
            existing_subs = alert_rule.snuba_query.subscriptions.all().select_related("project")

        new_projects = []
        deleted_subs = []

        if not alert_rule.include_all_projects:
            # We don't want to have any exclusion rows present if we're not in
            # `include_all_projects` mode
            get_excluded_projects_for_alert_rule(alert_rule).delete()

        if alert_rule.include_all_projects:
            if include_all_projects or excluded_projects is not None:
                # If we're in `include_all_projects` mode, we want to just fetch
                # projects that aren't already subscribed, and haven't been excluded so
                # we can add them.
                excluded_project_ids = (
                    {p.id for p in excluded_projects} if excluded_projects else set()
                )
                project_exclusions = get_excluded_projects_for_alert_rule(alert_rule)
                project_exclusions.exclude(project_id__in=excluded_project_ids).delete()
                existing_excluded_project_ids = {pe.project_id for pe in project_exclusions}
                new_exclusions = [
                    AlertRuleExcludedProjects(alert_rule=alert_rule, project_id=project_id)
                    for project_id in excluded_project_ids
                    if project_id not in existing_excluded_project_ids
                ]
                AlertRuleExcludedProjects.objects.bulk_create(new_exclusions)

                new_projects = Project.objects.filter(organization=alert_rule.organization).exclude(
                    id__in={sub.project_id for sub in existing_subs} | excluded_project_ids
                )
                # If we're subscribed to any of the excluded projects then we want to
                # remove those subscriptions
                deleted_subs = [
                    sub for sub in existing_subs if sub.project_id in excluded_project_ids
                ]
        elif projects is not None:
            existing_project_slugs = {sub.project.slug for sub in existing_subs}
            # Determine whether we've added any new projects as part of this update
            new_projects = [
                project for project in projects if project.slug not in existing_project_slugs
            ]
            updated_project_slugs = {project.slug for project in projects}
            # Find any subscriptions that were removed as part of this update
            deleted_subs = [
                sub for sub in existing_subs if sub.project.slug not in updated_project_slugs
            ]

        if new_projects:
            subscribe_projects_to_alert_rule(alert_rule, new_projects)

        if deleted_subs:
            bulk_delete_snuba_subscriptions(deleted_subs)

    if user:
        create_audit_entry_from_user(
            user,
            ip_address=kwargs.get("ip_address") if kwargs else None,
            organization_id=alert_rule.organization_id,
            target_object=alert_rule.id,
            data=alert_rule.get_audit_log_data(),
            event=audit_log.get_event_id("ALERT_RULE_EDIT"),
        )

    return alert_rule


def subscribe_projects_to_alert_rule(alert_rule, projects):
    """
    Subscribes a list of projects to an alert rule
    :return: The list of created subscriptions
    """
    return bulk_create_snuba_subscriptions(
        projects, tasks.INCIDENTS_SNUBA_SUBSCRIPTION_TYPE, alert_rule.snuba_query
    )


def enable_alert_rule(alert_rule):
    if alert_rule.status != AlertRuleStatus.DISABLED.value:
        return
    with transaction.atomic():
        alert_rule.update(status=AlertRuleStatus.PENDING.value)
        bulk_enable_snuba_subscriptions(alert_rule.snuba_query.subscriptions.all())


def disable_alert_rule(alert_rule):
    if alert_rule.status != AlertRuleStatus.PENDING.value:
        return
    with transaction.atomic():
        alert_rule.update(status=AlertRuleStatus.DISABLED.value)
        bulk_disable_snuba_subscriptions(alert_rule.snuba_query.subscriptions.all())


def delete_alert_rule(alert_rule, user=None, ip_address=None):
    """
    Marks an alert rule as deleted and fires off a task to actually delete it.
    :param alert_rule:
    """
    if alert_rule.status == AlertRuleStatus.SNAPSHOT.value:
        raise AlreadyDeletedError()

    with transaction.atomic():
        activity_kwargs = {"alert_rule": alert_rule, "type": AlertRuleActivityType.DELETED.value}
        if user:
            activity_kwargs["user_id"] = user.id
            create_audit_entry_from_user(
                user,
                ip_address=ip_address,
                organization_id=alert_rule.organization_id,
                target_object=alert_rule.id,
                data=alert_rule.get_audit_log_data(),
                event=audit_log.get_event_id("ALERT_RULE_REMOVE"),
            )

        incidents = Incident.objects.filter(alert_rule=alert_rule)
        bulk_delete_snuba_subscriptions(list(alert_rule.snuba_query.subscriptions.all()))
        if incidents.exists():
            alert_rule.update(status=AlertRuleStatus.SNAPSHOT.value)
<<<<<<< HEAD
            AlertRuleActivity.objects.create(
                alert_rule=alert_rule,
                user_id=user.id if user else None,
                type=AlertRuleActivityType.DELETED.value,
            )
=======
            AlertRuleActivity.objects.create(**activity_kwargs)
>>>>>>> 3606ffb5
        else:
            alert_rule.delete()

    if alert_rule.id:
        # Change the incident status asynchronously, which could take awhile with many incidents due to snapshot creations.
        tasks.auto_resolve_snapshot_incidents.apply_async(kwargs={"alert_rule_id": alert_rule.id})


def get_excluded_projects_for_alert_rule(alert_rule):
    return AlertRuleExcludedProjects.objects.filter(alert_rule=alert_rule)


class AlertRuleTriggerLabelAlreadyUsedError(Exception):
    pass


class ProjectsNotAssociatedWithAlertRuleError(Exception):
    def __init__(self, project_slugs):
        self.project_slugs = project_slugs


def create_alert_rule_trigger(alert_rule, label, alert_threshold, excluded_projects=None):
    """
    Creates a new AlertRuleTrigger
    :param alert_rule: The alert rule to create the trigger for
    :param label: A description of the trigger
    :param alert_threshold: Value that the subscription needs to reach to trigger the
    alert rule
    :param excluded_projects: A list of Projects that should be excluded from this
    trigger. These projects must be associate with the alert rule already
    :return: The created AlertRuleTrigger
    """
    if AlertRuleTrigger.objects.filter(alert_rule=alert_rule, label=label).exists():
        raise AlertRuleTriggerLabelAlreadyUsedError()

    excluded_subs = []
    if excluded_projects:
        excluded_subs = get_subscriptions_from_alert_rule(alert_rule, excluded_projects)

    with transaction.atomic():
        trigger = AlertRuleTrigger.objects.create(
            alert_rule=alert_rule, label=label, alert_threshold=alert_threshold
        )
        if excluded_subs:
            new_exclusions = [
                AlertRuleTriggerExclusion(alert_rule_trigger=trigger, query_subscription=sub)
                for sub in excluded_subs
            ]
            AlertRuleTriggerExclusion.objects.bulk_create(new_exclusions)

    return trigger


def update_alert_rule_trigger(trigger, label=None, alert_threshold=None, excluded_projects=None):
    """
    :param trigger: The AlertRuleTrigger to update
    :param label: A description of the trigger
    :param alert_threshold: Value that the subscription needs to reach to trigger the
    alert rule
    :param excluded_projects: A list of Projects that should be excluded from this
    trigger. These projects must be associate with the alert rule already
    :return: The updated AlertRuleTrigger
    """

    if (
        AlertRuleTrigger.objects.filter(alert_rule=trigger.alert_rule, label=label)
        .exclude(id=trigger.id)
        .exists()
    ):
        raise AlertRuleTriggerLabelAlreadyUsedError()

    updated_fields = {}
    if label is not None:
        updated_fields["label"] = label
    if alert_threshold is not None:
        updated_fields["alert_threshold"] = alert_threshold

    deleted_exclusion_ids = []
    new_subs = []

    if excluded_projects:
        # We link projects to exclusions via QuerySubscriptions. Calculate which
        # exclusions need to be deleted, and which need to be created.
        excluded_subs = get_subscriptions_from_alert_rule(trigger.alert_rule, excluded_projects)
        existing_exclusions = AlertRuleTriggerExclusion.objects.filter(alert_rule_trigger=trigger)
        new_sub_ids = {sub.id for sub in excluded_subs}
        existing_sub_ids = {exclusion.query_subscription_id for exclusion in existing_exclusions}

        deleted_exclusion_ids = [
            e.id for e in existing_exclusions if e.query_subscription_id not in new_sub_ids
        ]
        new_subs = [sub for sub in excluded_subs if sub.id not in existing_sub_ids]

    with transaction.atomic():
        if updated_fields:
            trigger.update(**updated_fields)

        if deleted_exclusion_ids:
            AlertRuleTriggerExclusion.objects.filter(id__in=deleted_exclusion_ids).delete()

        if new_subs:
            new_exclusions = [
                AlertRuleTriggerExclusion(alert_rule_trigger=trigger, query_subscription=sub)
                for sub in new_subs
            ]
            AlertRuleTriggerExclusion.objects.bulk_create(new_exclusions)

    return trigger


def delete_alert_rule_trigger(trigger):
    """
    Deletes an AlertRuleTrigger
    """
    trigger.delete()


def get_triggers_for_alert_rule(alert_rule):
    return AlertRuleTrigger.objects.filter(alert_rule=alert_rule)


def trigger_incident_triggers(incident):
    from sentry.incidents.tasks import handle_trigger_action

    triggers = IncidentTrigger.objects.filter(incident=incident).select_related(
        "alert_rule_trigger"
    )
    actions = deduplicate_trigger_actions(triggers=triggers)
    with transaction.atomic():
        for trigger in triggers:
            trigger.status = TriggerStatus.RESOLVED.value
            trigger.save()

        for action in actions:
            for project in incident.projects.all():
                transaction.on_commit(
                    handle_trigger_action.s(
                        action_id=action.id,
                        incident_id=incident.id,
                        project_id=project.id,
                        method="resolve",
                    ).delay
                )


def sort_by_priority_list(incident_triggers):
    priority_dict = {
        (CRITICAL_TRIGGER_LABEL, TriggerStatus.ACTIVE.value): 0,
        (WARNING_TRIGGER_LABEL, TriggerStatus.ACTIVE.value): 1,
        (WARNING_TRIGGER_LABEL, TriggerStatus.RESOLVED.value): 2,
        (CRITICAL_TRIGGER_LABEL, TriggerStatus.RESOLVED.value): 3,
    }
    return sorted(
        incident_triggers,
        key=lambda t: priority_dict.get(
            (t.alert_rule_trigger.label, t.status), len(incident_triggers) + t.id
        ),
    )


def prioritize_actions(incident_triggers):
    """
    Function that given an input array of incident_triggers, prioritizes those incident_triggers
    based on the label of related alert_rule_trigger and their TriggerStatus, and then re-orders
    actions based on that ordering
    Inputs:
        * incident_triggers: Array of instances of `IncidentTrigger`
    Returns:
        List of instances of `AlertRuleTriggerAction` that are ordered according to the ordering
        of related prioritized instances of `IncidentTriggers`
    """
    actions = list(
        AlertRuleTriggerAction.objects.filter(
            alert_rule_trigger__in=[it.alert_rule_trigger for it in incident_triggers]
        ).select_related("alert_rule_trigger")
    )

    incident_triggers = sort_by_priority_list(incident_triggers=incident_triggers)
    incident_triggers_dict = {
        it.alert_rule_trigger.id: idx for idx, it in enumerate(incident_triggers)
    }

    sorted_actions = sorted(
        actions,
        key=lambda action: incident_triggers_dict.get(
            action.alert_rule_trigger.id, len(actions) + action.id
        ),
    )
    return sorted_actions


def deduplicate_trigger_actions(triggers):
    """
    Given a list of incident triggers, we fetch actions, this returns a list of actions that is
    unique on (type, target_type, target_identifier, integration_id, sentry_app_id). If there are
    duplicate actions, we'll prefer the action from a critical trigger over a warning
    trigger. If there are duplicate actions on a critical trigger, we'll just choose
    one arbitrarily.
    :param triggers: A list of `IncidentTrigger` instances from the same `AlertRule`
    :return: A list of deduplicated `AlertRuleTriggerAction` instances.
    """
    actions = prioritize_actions(incident_triggers=triggers)

    deduped = {}
    for action in actions:
        deduped.setdefault(
            (
                action.type,
                action.target_type,
                action.target_identifier,
                action.integration_id,
                action.sentry_app_id,
            ),
            action,
        )
    return list(deduped.values())


def get_subscriptions_from_alert_rule(alert_rule, projects):
    """
    Fetches subscriptions associated with an alert rule filtered by a list of projects.
    Raises `ProjectsNotAssociatedWithAlertRuleError` if Projects aren't associated with
    the AlertRule
    :param alert_rule: The AlertRule to fetch subscriptions for
    :param projects: The Project we want subscriptions for
    :return: A list of QuerySubscriptions
    """
    excluded_subscriptions = alert_rule.snuba_query.subscriptions.filter(project__in=projects)
    if len(excluded_subscriptions) != len(projects):
        invalid_slugs = {p.slug for p in projects} - {
            s.project.slug for s in excluded_subscriptions
        }
        raise ProjectsNotAssociatedWithAlertRuleError(invalid_slugs)
    return excluded_subscriptions


def create_alert_rule_trigger_action(
    trigger,
    type,
    target_type,
    target_identifier=None,
    integration=None,
    sentry_app=None,
    use_async_lookup=False,
    input_channel_id=None,
    sentry_app_config=None,
):
    """
    Creates an AlertRuleTriggerAction
    :param trigger: The trigger to create the action on
    :param type: Which sort of action to take
    :param target_type: Which type of target to send to
    :param target_identifier: (Optional) The identifier of the target
    :param target_display: (Optional) Human readable name for the target
    :param integration: (Optional) The Integration related to this action.
    :param sentry_app: (Optional) The Sentry App related to this action.
    :param use_async_lookup: (Optional) Longer lookup for the Slack channel async job
    :param input_channel_id: (Optional) Slack channel ID. If provided skips lookup
    :return: The created action
    """
    target_display = None
    if type.value in AlertRuleTriggerAction.INTEGRATION_TYPES:
        if target_type != AlertRuleTriggerAction.TargetType.SPECIFIC:
            raise InvalidTriggerActionError("Must specify specific target type")

        target_identifier, target_display = get_target_identifier_display_for_integration(
            type.value,
            target_identifier,
            trigger.alert_rule.organization,
            integration.id,
            use_async_lookup=use_async_lookup,
            input_channel_id=input_channel_id,
        )
    elif type == AlertRuleTriggerAction.Type.SENTRY_APP:
        target_identifier, target_display = get_alert_rule_trigger_action_sentry_app(
            trigger.alert_rule.organization, sentry_app.id
        )

    return AlertRuleTriggerAction.objects.create(
        alert_rule_trigger=trigger,
        type=type.value,
        target_type=target_type.value,
        target_identifier=target_identifier,
        target_display=target_display,
        integration=integration,
        sentry_app=sentry_app,
        sentry_app_config=sentry_app_config,
    )


def update_alert_rule_trigger_action(
    trigger_action,
    type=None,
    target_type=None,
    target_identifier=None,
    integration=None,
    sentry_app=None,
    use_async_lookup=False,
    input_channel_id=None,
    sentry_app_config=None,
):
    """
    Updates values on an AlertRuleTriggerAction
    :param trigger_action: The trigger action to update
    :param type: Which sort of action to take
    :param target_type: Which type of target to send to
    :param target_identifier: The identifier of the target
    :param integration: (Optional) The Integration related to this action.
    :param sentry_app: (Optional) The SentryApp related to this action.
    :param use_async_lookup: (Optional) Longer lookup for the Slack channel async job
    :param input_channel_id: (Optional) Slack channel ID. If provided skips lookup
    :return:
    """
    updated_fields = {}
    if type is not None:
        updated_fields["type"] = type.value
    if target_type is not None:
        updated_fields["target_type"] = target_type.value
    if integration is not None:
        updated_fields["integration"] = integration
    if sentry_app is not None:
        updated_fields["sentry_app"] = sentry_app
    if sentry_app_config is not None:
        updated_fields["sentry_app_config"] = sentry_app_config
    if target_identifier is not None:
        type = updated_fields.get("type", trigger_action.type)

        if type in AlertRuleTriggerAction.INTEGRATION_TYPES:
            integration = updated_fields.get("integration", trigger_action.integration)
            organization = trigger_action.alert_rule_trigger.alert_rule.organization

            target_identifier, target_display = get_target_identifier_display_for_integration(
                type,
                target_identifier,
                organization,
                integration.id,
                use_async_lookup=use_async_lookup,
                input_channel_id=input_channel_id,
            )
            updated_fields["target_display"] = target_display

        elif type == AlertRuleTriggerAction.Type.SENTRY_APP.value:
            sentry_app = updated_fields.get("sentry_app", trigger_action.sentry_app)
            organization = trigger_action.alert_rule_trigger.alert_rule.organization

            target_identifier, target_display = get_alert_rule_trigger_action_sentry_app(
                organization, sentry_app.id
            )
            updated_fields["target_display"] = target_display

        updated_fields["target_identifier"] = target_identifier
    trigger_action.update(**updated_fields)
    return trigger_action


def get_target_identifier_display_for_integration(type, target_value, *args, **kwargs):
    # target_value is the Slack username or channel name
    if type == AlertRuleTriggerAction.Type.SLACK.value:
        # if we have a value for input_channel_id, just set target_identifier to that
        target_identifier = kwargs.pop("input_channel_id")
        if target_identifier is not None:
            return (
                target_identifier,
                target_value,
            )
        target_identifier = get_alert_rule_trigger_action_slack_channel_id(
            target_value, *args, **kwargs
        )
    # target_value is the MSTeams username or channel name
    elif type == AlertRuleTriggerAction.Type.MSTEAMS.value:
        target_identifier = get_alert_rule_trigger_action_msteams_channel_id(
            target_value, *args, **kwargs
        )
    # target_value is the ID of the PagerDuty service
    elif type == AlertRuleTriggerAction.Type.PAGERDUTY.value:
        target_identifier, target_value = get_alert_rule_trigger_action_pagerduty_service(
            target_value, *args, **kwargs
        )
    else:
        raise Exception("Not implemented")

    return target_identifier, target_value


def get_alert_rule_trigger_action_slack_channel_id(
    name, organization, integration_id, use_async_lookup
):
    from sentry.integrations.slack.utils import get_channel_id

    integration = integration_service.get_integration(integration_id=integration_id)
    if integration is None:
        raise InvalidTriggerActionError("Slack workspace is a required field.")

    try:
        _prefix, channel_id, timed_out = get_channel_id(
            organization, integration, name, use_async_lookup
        )
    except DuplicateDisplayNameError as e:
        domain = integration.metadata["domain_name"]

        raise InvalidTriggerActionError(
            'Multiple users were found with display name "%s". Please use your username, found at %s/account/settings.'
            % (e, domain)
        )

    if timed_out:
        raise ChannelLookupTimeoutError(
            "Could not find channel %s. We have timed out trying to look for it." % name
        )

    if channel_id is None:
        raise InvalidTriggerActionError(
            "Could not find channel %s. Channel may not exist, or Sentry may not "
            "have been granted permission to access it" % name
        )

    return channel_id


def get_alert_rule_trigger_action_msteams_channel_id(
    name,
    organization,
    integration_id,
    use_async_lookup=False,
    input_channel_id=None,
):
    from sentry.integrations.msteams.utils import get_channel_id

    channel_id = get_channel_id(organization, integration_id, name)

    if channel_id is None:
        # no granting access for msteams channels unlike slack
        raise InvalidTriggerActionError("Could not find channel %s." % name)

    return channel_id


def get_alert_rule_trigger_action_pagerduty_service(
    target_value,
    organization,
    integration_id,
    use_async_lookup=False,
    input_channel_id=None,
):
    try:
        # TODO: query the org as well to make sure we don't allow
        # cross org access
        service = PagerDutyService.objects.get(id=target_value)
    except PagerDutyService.DoesNotExist:
        raise InvalidTriggerActionError("No PagerDuty service found.")

    return (service.id, service.service_name)


def get_alert_rule_trigger_action_sentry_app(organization, sentry_app_id):
    # query for the sentry app but make sure it's installed on that org
    installations = app_service.get_installed_for_organization(
        organization_id=organization.id, sentry_app_id=sentry_app_id
    )
    if not installations:
        raise InvalidTriggerActionError("No SentryApp found.")

    return installations[0].sentry_app.id, installations[0].sentry_app.name


def delete_alert_rule_trigger_action(trigger_action):
    """
    Deletes a AlertRuleTriggerAction
    """
    trigger_action.delete()


def get_actions_for_trigger(trigger):
    return AlertRuleTriggerAction.objects.filter(alert_rule_trigger=trigger)


def get_available_action_integrations_for_org(organization):
    """
    Returns a list of integrations that the organization has installed. Integrations are
    filtered by the list of registered providers.
    :param organization:
    """
    providers = [
        registration.integration_provider
        for registration in AlertRuleTriggerAction.get_registered_types()
        if registration.integration_provider is not None
    ]
    return integration_service.get_integrations(
        status=ObjectStatus.ACTIVE,
        org_integration_status=ObjectStatus.ACTIVE,
        organization_id=organization.id,
        providers=providers,
    )


def get_pagerduty_services(organization, integration_id):
    return PagerDutyService.objects.filter(
        organization_integration__organization=organization,
        organization_integration__integration_id=integration_id,
    ).values("id", "service_name")


# TODO: This is temporarily needed to support back and forth translations for snuba / frontend.
# Uses a function from discover to break the aggregate down into parts, and then compare the "field"
# to a list of accepted fields, or a list of fields we need to translate.
# This can be dropped once snuba can handle this aliasing.
SUPPORTED_COLUMNS = [
    "tags[sentry:user]",
    "tags[sentry:dist]",
    "tags[sentry:release]",
    "transaction.duration",
]
TRANSLATABLE_COLUMNS = {
    "user": "tags[sentry:user]",
    "dist": "tags[sentry:dist]",
    "release": "tags[sentry:release]",
}


def get_column_from_aggregate(aggregate):
    function = resolve_field(aggregate)
    if function.aggregate is not None:
        return function.aggregate[1]
    return None


def check_aggregate_column_support(aggregate):
    column = get_column_from_aggregate(aggregate)
    return (
        column is None
        or is_measurement(column)
        or column in SUPPORTED_COLUMNS
        or column in TRANSLATABLE_COLUMNS
    )


def translate_aggregate_field(aggregate, reverse=False):
    column = get_column_from_aggregate(aggregate)
    if not reverse:
        if column in TRANSLATABLE_COLUMNS:
            return aggregate.replace(column, TRANSLATABLE_COLUMNS[column])
    else:
        if column is not None:
            for field, translated_field in TRANSLATABLE_COLUMNS.items():
                if translated_field == column:
                    return aggregate.replace(column, field)
    return aggregate


# TODO(Ecosystem): Convert to using get_filtered_actions
def get_slack_actions_with_async_lookups(organization, user, data):
    """Return Slack trigger actions that require async lookup"""
    try:
        from sentry.incidents.serializers import AlertRuleTriggerActionSerializer

        slack_actions = []
        for trigger in data["triggers"]:
            for action in trigger["actions"]:
                action = rewrite_trigger_action_fields(action)
                a_s = AlertRuleTriggerActionSerializer(
                    context={
                        "organization": organization,
                        "access": SystemAccess(),
                        "user": user,
                        "input_channel_id": action.get("inputChannelId"),
                    },
                    data=action,
                )
                # If a channel does not have a channel ID we should use an async look up to find it
                # The calling function will receive a list of channels in need of this look up and schedule it
                if a_s.is_valid():
                    if (
                        a_s.validated_data["type"].value == AlertRuleTriggerAction.Type.SLACK.value
                        and not a_s.validated_data["input_channel_id"]
                    ):
                        slack_actions.append(a_s.validated_data)
        return slack_actions
    except KeyError:
        # If we have any KeyErrors reading the data, we can just return nothing
        # This will cause the endpoint to try creating the rule synchronously
        # which will capture the error properly.
        return {}


def get_slack_channel_ids(organization, user, data):
    slack_actions = get_slack_actions_with_async_lookups(organization, user, data)
    mapped_slack_channels = {}
    for action in slack_actions:
        if not action["target_identifier"] in mapped_slack_channels:
            (
                mapped_slack_channels[action["target_identifier"]],
                _,
            ) = get_target_identifier_display_for_integration(
                action["type"].value,
                action["target_identifier"],
                organization,
                action["integration"].id,
                use_async_lookup=True,
                input_channel_id=None,
            )
    return mapped_slack_channels


def rewrite_trigger_action_fields(action_data):
    if "integration_id" in action_data:
        action_data["integration"] = action_data.pop("integration_id")
    elif "integrationId" in action_data:
        action_data["integration"] = action_data.pop("integrationId")

    if "sentry_app_id" in action_data:
        action_data["sentry_app"] = action_data.pop("sentry_app_id")
    elif "sentryAppId" in action_data:
        action_data["sentry_app"] = action_data.pop("sentryAppId")

    if "settings" in action_data:
        action_data["sentry_app_config"] = action_data.pop("settings")
    return action_data


def get_filtered_actions(
    alert_rule_data: Mapping[str, Any], action_type: AlertRuleTriggerAction.Type
):
    from sentry.incidents.serializers import STRING_TO_ACTION_TYPE

    return [
        rewrite_trigger_action_fields(action)
        for trigger in alert_rule_data.get("triggers", [])
        for action in trigger.get("actions", [])
        if STRING_TO_ACTION_TYPE.get(action.get("type")) == action_type
    ]<|MERGE_RESOLUTION|>--- conflicted
+++ resolved
@@ -544,18 +544,10 @@
 
         subscribe_projects_to_alert_rule(alert_rule, projects)
 
-<<<<<<< HEAD
-        AlertRuleActivity.objects.create(
-            alert_rule=alert_rule,
-            user_id=user.id if user else None,
-            type=AlertRuleActivityType.CREATED.value,
-        )
-=======
         activity_kwargs = {"alert_rule": alert_rule, "type": AlertRuleActivityType.CREATED.value}
         if user:
             activity_kwargs["user_id"] = user.id
         AlertRuleActivity.objects.create(**activity_kwargs)
->>>>>>> 3606ffb5
 
     return alert_rule
 
@@ -574,14 +566,6 @@
         alert_rule_snapshot.status = AlertRuleStatus.SNAPSHOT.value
         alert_rule_snapshot.snuba_query = snuba_query_snapshot
         alert_rule_snapshot.save()
-<<<<<<< HEAD
-        AlertRuleActivity.objects.create(
-            alert_rule=alert_rule_snapshot,
-            previous_alert_rule=alert_rule,
-            user_id=user.id if user else None,
-            type=AlertRuleActivityType.SNAPSHOT.value,
-        )
-=======
         activity_kwargs = {
             "alert_rule": alert_rule_snapshot,
             "previous_alert_rule": alert_rule,
@@ -590,7 +574,6 @@
         if user:
             activity_kwargs["user_id"] = user.id
         AlertRuleActivity.objects.create(**activity_kwargs)
->>>>>>> 3606ffb5
 
         incidents.update(alert_rule=alert_rule_snapshot)
 
@@ -707,18 +690,10 @@
         if incidents:
             snapshot_alert_rule(alert_rule, user)
         alert_rule.update(**updated_fields)
-<<<<<<< HEAD
-        AlertRuleActivity.objects.create(
-            alert_rule=alert_rule,
-            user_id=user.id if user else None,
-            type=AlertRuleActivityType.UPDATED.value,
-        )
-=======
         activity_kwargs = {"alert_rule": alert_rule, "type": AlertRuleActivityType.UPDATED.value}
         if user:
             activity_kwargs["user_id"] = user.id
         AlertRuleActivity.objects.create(**activity_kwargs)
->>>>>>> 3606ffb5
 
         if updated_query_fields or environment != alert_rule.snuba_query.environment:
             snuba_query = alert_rule.snuba_query
@@ -864,15 +839,7 @@
         bulk_delete_snuba_subscriptions(list(alert_rule.snuba_query.subscriptions.all()))
         if incidents.exists():
             alert_rule.update(status=AlertRuleStatus.SNAPSHOT.value)
-<<<<<<< HEAD
-            AlertRuleActivity.objects.create(
-                alert_rule=alert_rule,
-                user_id=user.id if user else None,
-                type=AlertRuleActivityType.DELETED.value,
-            )
-=======
             AlertRuleActivity.objects.create(**activity_kwargs)
->>>>>>> 3606ffb5
         else:
             alert_rule.delete()
 

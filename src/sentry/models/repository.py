--- conflicted
+++ resolved
@@ -7,17 +7,11 @@
 from sentry.constants import ObjectStatus
 from sentry.db.mixin import PendingDeletionMixin, delete_pending_deletion_option
 from sentry.db.models import (
-<<<<<<< HEAD
+    BoundedBigIntegerField,
     BoundedPositiveIntegerField,
     JSONField,
     Model,
     customer_silo_model,
-=======
-    BoundedBigIntegerField,
-    BoundedPositiveIntegerField,
-    JSONField,
-    Model,
->>>>>>> f6429473
     sane_repr,
 )
 from sentry.signals import pending_delete

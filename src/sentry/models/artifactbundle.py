import zipfile
from enum import Enum
from typing import IO, Callable, Dict, List, Optional, Tuple

from django.db import models
from django.utils import timezone
from symbolic import SymbolicError, normalize_debug_id

from sentry.db.models import (
    BoundedBigIntegerField,
    BoundedPositiveIntegerField,
    FlexibleForeignKey,
    Model,
    region_silo_only_model,
)
from sentry.utils import json

NULL_UUID = "00000000-00000000-00000000-00000000"
NULL_STRING = ""


class SourceFileType(Enum):
    SOURCE = 1
    MINIFIED_SOURCE = 2
    SOURCE_MAP = 3
    INDEXED_RAM_BUNDLE = 4

    @classmethod
    def choices(cls) -> List[Tuple[int, str]]:
        return [(key.value, key.name) for key in cls]

    @classmethod
    def from_lowercase_key(cls, lowercase_key: Optional[str]) -> Optional["SourceFileType"]:
        if lowercase_key is None:
            return None

        for key in cls:
            if key.name.lower() == lowercase_key:
                return SourceFileType(key.value)

        return None


@region_silo_only_model
class ArtifactBundle(Model):
    __include_in_export__ = False

    organization_id = BoundedBigIntegerField(db_index=True)
    # We use 00000000-00000000-00000000-00000000 in place of NULL because the uniqueness constraint doesn't play well
    # with nullable fields, since NULL != NULL.
    bundle_id = models.UUIDField(default=NULL_UUID)
    file = FlexibleForeignKey("sentry.File")
    artifact_count = BoundedPositiveIntegerField()
    date_added = models.DateTimeField(default=timezone.now)

    class Meta:
        app_label = "sentry"
        db_table = "sentry_artifactbundle"

        unique_together = (("organization_id", "bundle_id"),)


@region_silo_only_model
class ReleaseArtifactBundle(Model):
    __include_in_export__ = False

    organization_id = BoundedBigIntegerField(db_index=True)
    release_name = models.CharField(max_length=250)
    # We use "" in place of NULL because the uniqueness constraint doesn't play well with nullable fields, since
    # NULL != NULL.
    dist_name = models.CharField(max_length=64, default=NULL_STRING)
    artifact_bundle = FlexibleForeignKey("sentry.ArtifactBundle")
    date_added = models.DateTimeField(default=timezone.now)

    class Meta:
        app_label = "sentry"
        db_table = "sentry_releaseartifactbundle"

        unique_together = (("organization_id", "release_name", "dist_name", "artifact_bundle"),)


@region_silo_only_model
class DebugIdArtifactBundle(Model):
    __include_in_export__ = False

    organization_id = BoundedBigIntegerField(db_index=True)
    debug_id = models.UUIDField()
    artifact_bundle = FlexibleForeignKey("sentry.ArtifactBundle")
    source_file_type = models.IntegerField(choices=SourceFileType.choices())
    date_added = models.DateTimeField(default=timezone.now)
    date_last_accessed = models.DateTimeField(default=timezone.now)

    class Meta:
        app_label = "sentry"
        db_table = "sentry_debugidartifactbundle"

        # We can have the same debug_id pointing to different artifact_bundle(s) because the user might upload
        # the same artifacts twice, or they might have certain build files that don't change across builds.
        unique_together = (("debug_id", "artifact_bundle", "source_file_type"),)


@region_silo_only_model
class ProjectArtifactBundle(Model):
    __include_in_export__ = False

    organization_id = BoundedBigIntegerField(db_index=True)
    project_id = BoundedBigIntegerField(db_index=True)
    artifact_bundle = FlexibleForeignKey("sentry.ArtifactBundle")
    date_added = models.DateTimeField(default=timezone.now)

    class Meta:
        app_label = "sentry"
        db_table = "sentry_projectartifactbundle"

        unique_together = (("project_id", "artifact_bundle"),)


class ArtifactBundleArchive:
    """Read-only view of uploaded ZIP artifact bundle."""

    def __init__(self, fileobj: IO, build_memory_map: bool = True):
        self._fileobj = fileobj
        self._zip_file = zipfile.ZipFile(self._fileobj)
        self.manifest = self._read_manifest()
<<<<<<< HEAD
        if build_memory_map:
            self._build_entries_by_debug_id_map()
=======
        self._build_memory_maps()
>>>>>>> 2d74385b

    def close(self):
        self._zip_file.close()
        self._fileobj.close()

    def info(self, filename: str) -> zipfile.ZipInfo:
        return self._zip_file.getinfo(filename)

    def read(self, filename: str) -> bytes:
        return self._zip_file.read(filename)

    def _read_manifest(self) -> dict:
        manifest_bytes = self.read("manifest.json")
        return json.loads(manifest_bytes.decode("utf-8"))

    @staticmethod
    def normalize_headers(headers: dict) -> dict:
        return {k.lower(): v for k, v in headers.items()}

    @staticmethod
    def normalize_debug_id(debug_id: Optional[str]) -> Optional[str]:
        if debug_id is None:
            return None

        try:
            return normalize_debug_id(debug_id)
        except SymbolicError:
            return None

    def _build_memory_maps(self):
        self._entries_by_debug_id = {}
        self._entries_by_url = {}

        # TODO(iambriccardo): generalize the manifest reading methods across assemble and processor.
        files = self.manifest.get("files", {})
        for file_path, info in files.items():
<<<<<<< HEAD
            headers = self.normalize_headers(info.get("headers", {}))
            if (debug_id := headers.get("debug-id", None)) is not None:
                debug_id = self.normalize_debug_id(debug_id)
                file_type = info.get("type", None)
=======
            # Building the map for debug_id lookup.
            headers = self._normalize_headers(info.get("headers", {}))
            if (debug_id := headers.get("debug-id")) is not None:
                debug_id = self._normalize_debug_id(debug_id)
                file_type = info.get("type")
>>>>>>> 2d74385b
                if (
                    debug_id is not None
                    and file_type is not None
                    and (source_file_type := SourceFileType.from_lowercase_key(file_type))
                    is not None
                ):
                    self._entries_by_debug_id[(debug_id, source_file_type)] = (
                        file_path,
                        info.get("url"),
                        info,
                    )

            # Building the map for url lookup.
            self._entries_by_url[info.get("url")] = (file_path, info)

    def get_file_by_url(self, url: str) -> Tuple[IO, dict]:
        file_path, info = self._entries_by_url[url]
        return self._zip_file.open(file_path), info.get("headers", {})

    def get_file_by_debug_id(
        self, debug_id: str, source_file_type: SourceFileType
    ) -> Tuple[IO, dict]:
<<<<<<< HEAD
        file_path, info = self._entries_by_debug_id[debug_id, source_file_type]
        return self._zip_file.open(file_path), info.get("headers", {})

    def get_files_by(self, block: Callable[[str, dict], bool]) -> Dict[str, dict]:
        files = self.manifest.get("files", {})
        results = {}

        for file_path, info in files.items():
            if block(file_path, info):
                results[file_path] = info

        return results

    def get_files_by_file_path_or_debug_id(self, query: Optional[str]) -> Dict[str, dict]:
        def filter_function(file_path: str, info: dict) -> bool:
            if query is None:
                return True

            normalized_query = query.lower()

            if normalized_query in file_path.lower():
                return True

            headers = self.normalize_headers(info.get("headers", {}))
            debug_id = self.normalize_debug_id(headers.get("debug-id", None))
            if debug_id is not None and normalized_query in debug_id.lower():
                return True

            return False

        return self.get_files_by(filter_function)

    def get_file_info(self, file_path: Optional[str]) -> Optional[zipfile.ZipInfo]:
        try:
            return self._zip_file.getinfo(file_path)
        except KeyError:
            return None
=======
        file_path, _, info = self._entries_by_debug_id[debug_id, source_file_type]
        return self._zip_file.open(file_path), info.get("headers", {})

    def get_file_url_by_debug_id(
        self, debug_id: str, source_file_type: SourceFileType
    ) -> Optional[str]:
        entry = self._entries_by_debug_id.get((debug_id, source_file_type))
        if entry is not None:
            return entry[1]

        return None
>>>>>>> 2d74385b
<|MERGE_RESOLUTION|>--- conflicted
+++ resolved
@@ -122,12 +122,8 @@
         self._fileobj = fileobj
         self._zip_file = zipfile.ZipFile(self._fileobj)
         self.manifest = self._read_manifest()
-<<<<<<< HEAD
         if build_memory_map:
-            self._build_entries_by_debug_id_map()
-=======
-        self._build_memory_maps()
->>>>>>> 2d74385b
+            self._build_memory_maps()
 
     def close(self):
         self._zip_file.close()
@@ -164,18 +160,11 @@
         # TODO(iambriccardo): generalize the manifest reading methods across assemble and processor.
         files = self.manifest.get("files", {})
         for file_path, info in files.items():
-<<<<<<< HEAD
-            headers = self.normalize_headers(info.get("headers", {}))
-            if (debug_id := headers.get("debug-id", None)) is not None:
-                debug_id = self.normalize_debug_id(debug_id)
-                file_type = info.get("type", None)
-=======
             # Building the map for debug_id lookup.
             headers = self._normalize_headers(info.get("headers", {}))
             if (debug_id := headers.get("debug-id")) is not None:
                 debug_id = self._normalize_debug_id(debug_id)
                 file_type = info.get("type")
->>>>>>> 2d74385b
                 if (
                     debug_id is not None
                     and file_type is not None
@@ -198,8 +187,7 @@
     def get_file_by_debug_id(
         self, debug_id: str, source_file_type: SourceFileType
     ) -> Tuple[IO, dict]:
-<<<<<<< HEAD
-        file_path, info = self._entries_by_debug_id[debug_id, source_file_type]
+        file_path, _, info = self._entries_by_debug_id[debug_id, source_file_type]
         return self._zip_file.open(file_path), info.get("headers", {})
 
     def get_files_by(self, block: Callable[[str, dict], bool]) -> Dict[str, dict]:
@@ -236,9 +224,6 @@
             return self._zip_file.getinfo(file_path)
         except KeyError:
             return None
-=======
-        file_path, _, info = self._entries_by_debug_id[debug_id, source_file_type]
-        return self._zip_file.open(file_path), info.get("headers", {})
 
     def get_file_url_by_debug_id(
         self, debug_id: str, source_file_type: SourceFileType
@@ -247,5 +232,4 @@
         if entry is not None:
             return entry[1]
 
-        return None
->>>>>>> 2d74385b
+        return None
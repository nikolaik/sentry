--- conflicted
+++ resolved
@@ -18,14 +18,8 @@
 
     def post(self, request: Request, organization) -> Response:
 
-<<<<<<< HEAD
-        try:
-            task_id = onboarding_tasks.get_task_lookup_by_key(request.data["task"])
-        except KeyError:
-=======
         task_id = onboarding_tasks.get_task_lookup_by_key(request.data["task"])
         if task_id is None:
->>>>>>> 30850535
             return Response({"detail": "Invalid task key"}, status=422)
 
         status_value = request.data.get("status")

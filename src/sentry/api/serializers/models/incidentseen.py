<<<<<<< HEAD
=======
from django.db.models import prefetch_related_objects

>>>>>>> 3606ffb5
from sentry.api.serializers import Serializer, register
from sentry.incidents.models import IncidentSeen
from sentry.services.hybrid_cloud.user import user_service


@register(IncidentSeen)
class IncidentSeenSerializer(Serializer):
    def get_attrs(self, item_list, user):
<<<<<<< HEAD
        user_map = {
            d["id"]: d
            for d in user_service.serialize_many(
                filter=dict(user_ids={i.user_id for i in item_list}), as_user=user
=======
        prefetch_related_objects(item_list, "user")
        user_map = {
            d["id"]: d
            for d in user_service.serialize_many(
                filter={
                    "user_ids": [i.user_id for i in item_list],
                },
                as_user=user,
>>>>>>> 3606ffb5
            )
        }

        result = {}
        for item in item_list:
            result[item] = {"user": user_map[str(item.user_id)]}
        return result

    def serialize(self, obj, attrs, user):
        data = attrs["user"]
        data["lastSeen"] = obj.last_seen
        return data<|MERGE_RESOLUTION|>--- conflicted
+++ resolved
@@ -1,8 +1,3 @@
-<<<<<<< HEAD
-=======
-from django.db.models import prefetch_related_objects
-
->>>>>>> 3606ffb5
 from sentry.api.serializers import Serializer, register
 from sentry.incidents.models import IncidentSeen
 from sentry.services.hybrid_cloud.user import user_service
@@ -11,13 +6,6 @@
 @register(IncidentSeen)
 class IncidentSeenSerializer(Serializer):
     def get_attrs(self, item_list, user):
-<<<<<<< HEAD
-        user_map = {
-            d["id"]: d
-            for d in user_service.serialize_many(
-                filter=dict(user_ids={i.user_id for i in item_list}), as_user=user
-=======
-        prefetch_related_objects(item_list, "user")
         user_map = {
             d["id"]: d
             for d in user_service.serialize_many(
@@ -25,7 +13,6 @@
                     "user_ids": [i.user_id for i in item_list],
                 },
                 as_user=user,
->>>>>>> 3606ffb5
             )
         }
 

from collections import defaultdict
from datetime import datetime
from typing import Any, Callable, Dict, List, Mapping, Match, Optional, Set, Tuple, Union, cast

import sentry_sdk
from django.utils import timezone
from django.utils.functional import cached_property
from parsimonious.exceptions import ParseError
from snuba_sdk import Flags, Request
from snuba_sdk.aliased_expression import AliasedExpression
from snuba_sdk.column import Column
from snuba_sdk.conditions import And, BooleanCondition, Condition, Op, Or
from snuba_sdk.entity import Entity
from snuba_sdk.expressions import Granularity, Limit, Offset
from snuba_sdk.function import CurriedFunction, Function
from snuba_sdk.orderby import Direction, LimitBy, OrderBy
from snuba_sdk.query import Query

from sentry import options
from sentry.api.event_search import (
    AggregateFilter,
    ParenExpression,
    SearchBoolean,
    SearchFilter,
    SearchKey,
    SearchValue,
    parse_search_query,
)
from sentry.discover.arithmetic import (
    OperandType,
    Operation,
    categorize_columns,
    is_equation,
    is_equation_alias,
    resolve_equation_list,
    strip_equation,
)
from sentry.exceptions import IncompatibleMetricsQuery, InvalidSearchQuery
from sentry.models import Organization
from sentry.models.project import Project
from sentry.search.events.constants import (
    ARRAY_FIELDS,
    DRY_RUN_COLUMNS,
    EQUALITY_OPERATORS,
    METRICS_GRANULARITIES,
    METRICS_MAX_LIMIT,
    NO_CONVERSION_FIELDS,
    PROJECT_THRESHOLD_CONFIG_ALIAS,
    QUERY_TIPS,
    TAG_KEY_RE,
    TIMESTAMP_FIELDS,
    TREND_FUNCTION_TYPE_MAP,
    VALID_FIELD_PATTERN,
)
from sentry.search.events.datasets.base import DatasetConfig
from sentry.search.events.fields import (
    ColumnArg,
    FunctionDetails,
    MetricsFunction,
    NormalizedArg,
    NumericColumn,
    SnQLArrayCombinator,
    SnQLFunction,
    get_function_alias_with_columns,
    is_function,
    parse_arguments,
    parse_combinator,
)
from sentry.search.events.filter import ParsedTerm, ParsedTerms
from sentry.search.events.types import (
    HistogramParams,
    ParamsType,
    QueryFramework,
    SelectType,
    WhereType,
)
from sentry.sentry_metrics import indexer
from sentry.sentry_metrics.configuration import UseCaseKey
from sentry.snuba.metrics.fields import histogram as metrics_histogram
from sentry.snuba.metrics.utils import MetricMeta
from sentry.utils.dates import outside_retention_with_modified_start, to_timestamp
from sentry.utils.snuba import (
    DATASETS,
    Dataset,
    QueryOutsideRetentionError,
    bulk_snql_query,
    raw_snql_query,
    resolve_column,
)
from sentry.utils.validators import INVALID_ID_DETAILS, INVALID_SPAN_ID, WILDCARD_NOT_ALLOWED


class QueryBuilder:
    """Builds a snql query"""

    def __init__(
        self,
        dataset: Dataset,
        params: ParamsType,
        query: Optional[str] = None,
        selected_columns: Optional[List[str]] = None,
        groupby_columns: Optional[List[str]] = None,
        equations: Optional[List[str]] = None,
        orderby: Optional[List[str]] = None,
        auto_fields: bool = False,
        auto_aggregations: bool = False,
        use_aggregate_conditions: bool = False,
        functions_acl: Optional[List[str]] = None,
        array_join: Optional[str] = None,
        limit: Optional[int] = 50,
        offset: Optional[int] = 0,
        limitby: Optional[Tuple[str, int]] = None,
        turbo: bool = False,
        sample_rate: Optional[float] = None,
        equation_config: Optional[Dict[str, bool]] = None,
        # This allows queries to be resolved without adding time constraints. Currently this is just
        # used to allow metric alerts to be built and validated before creation in snuba.
        skip_time_conditions: bool = False,
        parser_config_overrides: Optional[Mapping[str, Any]] = None,
    ):
        self.dataset = dataset

        self.params = params

        self.organization_id = params.get("organization_id")
        self.auto_fields = auto_fields
        self.functions_acl = set() if functions_acl is None else functions_acl
        self.equation_config = {} if equation_config is None else equation_config
        self.tips: Dict[str, Set[str]] = {
            "query": set(),
            "columns": set(),
        }

        # Function is a subclass of CurriedFunction
        self.where: List[WhereType] = []
        self.having: List[WhereType] = []
        # The list of aggregates to be selected
        self.aggregates: List[CurriedFunction] = []
        self.columns: List[SelectType] = []
        self.orderby: List[OrderBy] = []
        self.groupby: List[SelectType] = []
        self.projects_to_filter: Set[int] = set()
        self.function_alias_map: Dict[str, FunctionDetails] = {}
        self.equation_alias_map: Dict[str, SelectType] = {}

        self.auto_aggregations = auto_aggregations
        self.limit = self.resolve_limit(limit)
        self.offset = None if offset is None else Offset(offset)
        self.turbo = turbo
        self.sample_rate = sample_rate
        self.skip_time_conditions = skip_time_conditions
        self.parser_config_overrides = parser_config_overrides

        (
            self.field_alias_converter,
            self.function_converter,
            self.search_filter_converter,
        ) = self.load_config()

        self.limitby = self.resolve_limitby(limitby)
        self.array_join = None if array_join is None else [self.resolve_column(array_join)]

        self.start: Optional[datetime] = None
        self.end: Optional[datetime] = None
        self.resolve_query(
            query=query,
            use_aggregate_conditions=use_aggregate_conditions,
            selected_columns=selected_columns,
            groupby_columns=groupby_columns,
            equations=equations,
            orderby=orderby,
        )

    def resolve_time_conditions(self) -> None:
        if self.skip_time_conditions:
            return
        # start/end are required so that we can run a query in a reasonable amount of time
        if "start" not in self.params or "end" not in self.params:
            raise InvalidSearchQuery("Cannot query without a valid date range")

        # TODO: this validation should be done when we create the params dataclass instead
        assert isinstance(self.params["start"], datetime) and isinstance(
            self.params["end"], datetime
        ), "Both start and end params must be datetime objects"

        # Strip timezone, which are ignored and assumed UTC to match filtering
        self.start = self.params["start"].replace(tzinfo=timezone.utc)
        self.end = self.params["end"].replace(tzinfo=timezone.utc)

    def resolve_column_name(self, col: str) -> str:
        # TODO when utils/snuba.py becomes typed don't need this extra annotation
        column_resolver: Callable[[str], str] = resolve_column(self.dataset)
        return column_resolver(col)

    def resolve_query(
        self,
        query: Optional[str] = None,
        use_aggregate_conditions: bool = False,
        selected_columns: Optional[List[str]] = None,
        groupby_columns: Optional[List[str]] = None,
        equations: Optional[List[str]] = None,
        orderby: Optional[List[str]] = None,
    ) -> None:
        with sentry_sdk.start_span(op="QueryBuilder", description="resolve_time_conditions"):
            # Has to be done early, since other conditions depend on start and end
            self.resolve_time_conditions()
        with sentry_sdk.start_span(op="QueryBuilder", description="resolve_conditions"):
            self.where, self.having = self.resolve_conditions(
                query, use_aggregate_conditions=use_aggregate_conditions
            )
        with sentry_sdk.start_span(op="QueryBuilder", description="resolve_params"):
            # params depends on parse_query, and conditions being resolved first since there may be projects in conditions
            self.where += self.resolve_params()
        with sentry_sdk.start_span(op="QueryBuilder", description="resolve_columns"):
            self.columns = self.resolve_select(selected_columns, equations)
        with sentry_sdk.start_span(op="QueryBuilder", description="resolve_orderby"):
            self.orderby = self.resolve_orderby(orderby)
        with sentry_sdk.start_span(op="QueryBuilder", description="resolve_groupby"):
            self.groupby = self.resolve_groupby(groupby_columns)

    def load_config(
        self,
    ) -> Tuple[
        Mapping[str, Callable[[str], SelectType]],
        Mapping[str, SnQLFunction],
        Mapping[str, Callable[[SearchFilter], Optional[WhereType]]],
    ]:
        from sentry.search.events.datasets.discover import DiscoverDatasetConfig
        from sentry.search.events.datasets.metrics import MetricsDatasetConfig
        from sentry.search.events.datasets.sessions import SessionsDatasetConfig

        self.config: DatasetConfig
        if self.dataset in [Dataset.Discover, Dataset.Transactions, Dataset.Events]:
            self.config = DiscoverDatasetConfig(self)
        elif self.dataset == Dataset.Sessions:
            self.config = SessionsDatasetConfig(self)
        elif self.dataset in [Dataset.Metrics, Dataset.PerformanceMetrics]:
            self.config = MetricsDatasetConfig(self)
        else:
            raise NotImplementedError(f"Data Set configuration not found for {self.dataset}.")

        field_alias_converter = self.config.field_alias_converter
        function_converter = self.config.function_converter
        search_filter_converter = self.config.search_filter_converter

        return field_alias_converter, function_converter, search_filter_converter

    def resolve_limit(self, limit: Optional[int]) -> Optional[Limit]:
        return None if limit is None else Limit(limit)

    def resolve_limitby(self, limitby: Optional[Tuple[str, int]]) -> Optional[LimitBy]:
        if limitby is None:
            return None

        column, count = limitby
        resolved = self.resolve_column(column)

        if isinstance(resolved, Column):
            return LimitBy([resolved], count)

        # TODO: Limit By can only operate on a `Column`. This has the implication
        # that non aggregate transforms are not allowed in the order by clause.
        raise InvalidSearchQuery(f"{column} used in a limit by but is not a column.")

    def resolve_where(self, parsed_terms: ParsedTerms) -> List[WhereType]:
        """Given a list of parsed terms, construct their equivalent snql where
        conditions. filtering out any aggregates"""
        where_conditions: List[WhereType] = []
        for term in parsed_terms:
            if isinstance(term, SearchFilter):
                condition = self.format_search_filter(term)
                if condition:
                    where_conditions.append(condition)

        return where_conditions

    def resolve_having(
        self, parsed_terms: ParsedTerms, use_aggregate_conditions: bool
    ) -> List[WhereType]:
        """Given a list of parsed terms, construct their equivalent snql having
        conditions, filtering only for aggregate conditions"""

        if not use_aggregate_conditions:
            return []

        having_conditions: List[WhereType] = []
        for term in parsed_terms:
            if isinstance(term, AggregateFilter):
                condition = self.convert_aggregate_filter_to_condition(term)
                if condition:
                    having_conditions.append(condition)

        return having_conditions

    def resolve_conditions(
        self,
        query: Optional[str],
        use_aggregate_conditions: bool,
    ) -> Tuple[List[WhereType], List[WhereType]]:
        sentry_sdk.set_tag("query.query_string", query if query else "<No Query>")
        sentry_sdk.set_tag("query.use_aggregate_conditions", use_aggregate_conditions)
        parsed_terms = self.parse_query(query)

        self.has_or_condition = any(SearchBoolean.is_or_operator(term) for term in parsed_terms)
        sentry_sdk.set_tag("query.has_or_condition", self.has_or_condition)

        if any(
            isinstance(term, ParenExpression) or SearchBoolean.is_operator(term)
            for term in parsed_terms
        ):
            where, having = self.resolve_boolean_conditions(parsed_terms, use_aggregate_conditions)
        else:
            where = self.resolve_where(parsed_terms)
            having = self.resolve_having(parsed_terms, use_aggregate_conditions)

        sentry_sdk.set_tag("query.has_having_conditions", len(having) > 0)
        sentry_sdk.set_tag("query.has_where_conditions", len(where) > 0)

        return where, having

    def resolve_boolean_conditions(
        self, terms: ParsedTerms, use_aggregate_conditions: bool
    ) -> Tuple[List[WhereType], List[WhereType]]:
        if len(terms) == 1:
            return self.resolve_boolean_condition(terms[0], use_aggregate_conditions)

        # Filter out any ANDs since we can assume anything without an OR is an AND. Also do some
        # basic sanitization of the query: can't have two operators next to each other, and can't
        # start or end a query with an operator.
        prev: Union[ParsedTerm, None] = None
        new_terms = []
        term = None
        for term in terms:
            if prev:
                if SearchBoolean.is_operator(prev) and SearchBoolean.is_operator(term):
                    raise InvalidSearchQuery(
                        f"Missing condition in between two condition operators: '{prev} {term}'"
                    )
            else:
                if SearchBoolean.is_operator(term):
                    raise InvalidSearchQuery(
                        f"Condition is missing on the left side of '{term}' operator"
                    )

            if term != SearchBoolean.BOOLEAN_AND:
                new_terms.append(term)

            prev = term

        if term is not None and SearchBoolean.is_operator(term):
            raise InvalidSearchQuery(f"Condition is missing on the right side of '{term}' operator")
        terms = new_terms

        # We put precedence on AND, which sort of counter-intuitively means we have to split the query
        # on ORs first, so the ANDs are grouped together. Search through the query for ORs and split the
        # query on each OR.
        # We want to maintain a binary tree, so split the terms on the first OR we can find and recurse on
        # the two sides. If there is no OR, split the first element out to AND
        index = None
        lhs, rhs = None, None
        operator = None
        try:
            index = terms.index(SearchBoolean.BOOLEAN_OR)
            lhs, rhs = terms[:index], terms[index + 1 :]
            operator = Or
        except Exception:
            lhs, rhs = terms[:1], terms[1:]
            operator = And

        lhs_where, lhs_having = self.resolve_boolean_conditions(lhs, use_aggregate_conditions)
        rhs_where, rhs_having = self.resolve_boolean_conditions(rhs, use_aggregate_conditions)

        is_where_condition: Callable[[List[WhereType]], bool] = lambda x: bool(
            x and len(x) == 1 and isinstance(x[0], Condition)
        )

        if (
            # A direct field:a OR field:b
            operator == Or
            and is_where_condition(lhs_where)
            and is_where_condition(rhs_where)
            and lhs_where[0].lhs == rhs_where[0].lhs
        ) or (
            # Chained or statements become field:a OR (field:b OR (...))
            operator == Or
            and is_where_condition(lhs_where)
            and isinstance(rhs_where[0], Or)
            # Even in a long chain the first condition would be the next field
            and isinstance(rhs_where[0].conditions[0], Condition)
            and lhs_where[0].lhs == rhs_where[0].conditions[0].lhs
        ):
            self.tips["query"].add(QUERY_TIPS["CHAINED_OR"])
        if operator == Or and (lhs_where or rhs_where) and (lhs_having or rhs_having):
            raise InvalidSearchQuery(
                "Having an OR between aggregate filters and normal filters is invalid."
            )

        where = self._combine_conditions(lhs_where, rhs_where, operator)
        having = self._combine_conditions(lhs_having, rhs_having, operator)

        return where, having

    def resolve_boolean_condition(
        self, term: ParsedTerm, use_aggregate_conditions: bool
    ) -> Tuple[List[WhereType], List[WhereType]]:
        if isinstance(term, ParenExpression):
            return self.resolve_boolean_conditions(term.children, use_aggregate_conditions)

        where, having = [], []

        if isinstance(term, SearchFilter):
            where = self.resolve_where([term])
        elif isinstance(term, AggregateFilter):
            having = self.resolve_having([term], use_aggregate_conditions)

        return where, having

    def resolve_params(self) -> List[WhereType]:
        """Keys included as url params take precedent if same key is included in search
        They are also considered safe and to have had access rules applied unlike conditions
        from the query string.
        """
        conditions = []

        # Update start to be within retention
        expired = False
        if self.start and self.end:
            expired, self.start = outside_retention_with_modified_start(
                self.start, self.end, Organization(self.params.get("organization_id"))
            )

        project_id: List[int] = self.params.get("project_id", [])  # type: ignore
        assert all(
            isinstance(project_id, int) for project_id in project_id
        ), "All project id params must be ints"
        if expired:
            raise QueryOutsideRetentionError(
                "Invalid date range. Please try a more recent date range."
            )

        if self.start:
            conditions.append(Condition(self.column("timestamp"), Op.GTE, self.start))
        if self.end:
            conditions.append(Condition(self.column("timestamp"), Op.LT, self.end))

        if "project_id" in self.params:
            conditions.append(
                Condition(
                    self.column("project_id"),
                    Op.IN,
                    self.params["project_id"],
                )
            )

        if "environment" in self.params:
            term = SearchFilter(
                SearchKey("environment"), "=", SearchValue(self.params["environment"])
            )
            condition = self._environment_filter_converter(term)
            if condition:
                conditions.append(condition)

        return conditions

    def resolve_select(
        self, selected_columns: Optional[List[str]], equations: Optional[List[str]]
    ) -> List[SelectType]:
        """Given a public list of discover fields, construct the corresponding
        list of Snql Columns or Functions. Duplicate columns are ignored
        """

        if selected_columns is None:
            return []

        resolved_columns = []
        stripped_columns = [column.strip() for column in set(selected_columns)]

        sentry_sdk.set_tag("query.has_equations", equations is not None and len(equations) > 0)
        if equations:
            stripped_columns, parsed_equations = resolve_equation_list(
                equations,
                stripped_columns,
                **self.equation_config,
            )
            for index, parsed_equation in enumerate(parsed_equations):
                resolved_equation = self.resolve_equation(
                    parsed_equation.equation, f"equation[{index}]"
                )
                self.equation_alias_map[equations[index]] = resolved_equation
                resolved_columns.append(resolved_equation)
                if parsed_equation.contains_functions:
                    self.aggregates.append(resolved_equation)

        # Add threshold config alias if there's a function that depends on it
        # TODO: this should be replaced with an explicit request for the project_threshold_config as a column
        for column in self.config.custom_threshold_columns:
            if (
                column in stripped_columns
                and PROJECT_THRESHOLD_CONFIG_ALIAS not in stripped_columns
            ):
                stripped_columns.append(PROJECT_THRESHOLD_CONFIG_ALIAS)
                break

        for column in stripped_columns:
            if column == "":
                continue
            # need to make sure the column is resolved with the appropriate alias
            # because the resolved snuba name may be different
            resolved_column = self.resolve_column(column, alias=True)
            if resolved_column not in self.columns:
                resolved_columns.append(resolved_column)

        # Happens after resolving columns to check if there any aggregates
        if self.auto_fields:
            # Ensure fields we require to build a functioning interface
            # are present.
            if not self.aggregates and "id" not in stripped_columns:
                resolved_columns.append(self.resolve_column("id", alias=True))
                stripped_columns.append("id")
            if "id" in stripped_columns and "project.id" not in stripped_columns:
                resolved_columns.append(self.resolve_column("project.name", alias=True))

        return resolved_columns

    def resolve_field(self, raw_field: str, alias: bool = False) -> Column:
        """Given a public field, resolve the alias based on the Query's
        dataset and return the Snql Column
        """
        tag_match = TAG_KEY_RE.search(raw_field)
        field = tag_match.group("tag") if tag_match else raw_field

        if VALID_FIELD_PATTERN.match(field):
            return self.aliased_column(raw_field) if alias else self.column(raw_field)
        else:
            raise InvalidSearchQuery(f"Invalid characters in field {field}")

    def resolve_field_alias(self, alias: str) -> SelectType:
        """Given a field alias, convert it to its corresponding snql"""
        converter = self.field_alias_converter.get(alias)
        if not converter:
            raise NotImplementedError(f"{alias} not implemented in snql field parsing yet")
        return converter(alias)

    def resolve_function(
        self,
        function: str,
        match: Optional[Match[str]] = None,
        resolve_only: bool = False,
        overwrite_alias: Optional[str] = None,
    ) -> SelectType:
        """Given a public function, resolve to the corresponding Snql function


        :param function: the public alias for a function eg. "p50(transaction.duration)"
        :param match: the Match so we don't have to run the regex twice
        :param resolve_only: whether we should add the aggregate to self.aggregates
        :param overwrite_alias: ignore the alias in the parsed_function and use this string instead
        """
        if match is None:
            match = is_function(function)

        if not match:
            raise InvalidSearchQuery(f"Invalid characters in field {function}")

        name, combinator_name, parsed_arguments, alias = self.parse_function(match)
        if overwrite_alias is not None:
            alias = overwrite_alias

        snql_function = self.function_converter[name]

        combinator = snql_function.find_combinator(combinator_name)

        if combinator_name is not None and combinator is None:
            raise InvalidSearchQuery(
                f"{snql_function.name}: no support for the -{combinator_name} combinator"
            )

        if not snql_function.is_accessible(self.functions_acl, combinator):
            raise InvalidSearchQuery(f"{snql_function.name}: no access to private function")

        combinator_applied = False

        arguments = snql_function.format_as_arguments(
            name, parsed_arguments, self.params, combinator
        )

        self.function_alias_map[alias] = FunctionDetails(function, snql_function, arguments.copy())

        for arg in snql_function.args:
            if isinstance(arg, ColumnArg):
                if (
                    arguments[arg.name] in NumericColumn.numeric_array_columns
                    and isinstance(arg, NumericColumn)
                    and not isinstance(combinator, SnQLArrayCombinator)
                ):
                    arguments[arg.name] = Function(
                        "arrayJoin", [self.resolve_column(arguments[arg.name])]
                    )
                else:
                    arguments[arg.name] = self.resolve_column(arguments[arg.name])
            if combinator is not None and combinator.is_applicable(arg.name):
                arguments[arg.name] = combinator.apply(arguments[arg.name])
                combinator_applied = True

        if combinator and not combinator_applied:
            raise InvalidSearchQuery("Invalid combinator: Arguments passed were incompatible")

        resolved_function = self.resolve_snql_function(
            snql_function, arguments, alias, resolve_only
        )
        if resolved_function is not None:
            return resolved_function

        return snql_function.snql_column(arguments, alias)

    def get_function_result_type(
        self,
        function: str,
    ) -> Optional[str]:
        """Given a function, resolve it and then get the result_type

        params to this function should match that of resolve_function
        """
        if function in TREND_FUNCTION_TYPE_MAP:
            # HACK: Don't invalid query here if we don't recognize the function
            # this is cause non-snql tests still need to run and will check here
            # TODO: once non-snql is removed and trends has its own builder this
            # can be removed
            return TREND_FUNCTION_TYPE_MAP.get(function)

        resolved_function = self.resolve_function(function, resolve_only=True)

        if not isinstance(resolved_function, Function) or resolved_function.alias is None:
            return None

        function_details = self.function_alias_map.get(resolved_function.alias)
        if function_details is None:
            return None

        result_type: Optional[str] = function_details.instance.get_result_type(
            function_details.field, function_details.arguments
        )
        return result_type

    def resolve_snql_function(
        self,
        snql_function: SnQLFunction,
        arguments: Mapping[str, NormalizedArg],
        alias: str,
        resolve_only: bool,
    ) -> Optional[SelectType]:
        if snql_function.snql_aggregate is not None:
            if not resolve_only:
                self.aggregates.append(snql_function.snql_aggregate(arguments, alias))
            return snql_function.snql_aggregate(arguments, alias)
        return None

    def resolve_division(self, dividend: SelectType, divisor: SelectType, alias: str) -> SelectType:
        return Function(
            "if",
            [
                Function(
                    "greater",
                    [divisor, 0],
                ),
                Function(
                    "divide",
                    [
                        dividend,
                        divisor,
                    ],
                ),
                None,
            ],
            alias,
        )

    def resolve_equation(self, equation: Operation, alias: Optional[str] = None) -> SelectType:
        """Convert this tree of Operations to the equivalent snql functions"""
        lhs = self._resolve_equation_operand(equation.lhs)
        rhs = self._resolve_equation_operand(equation.rhs)
        if equation.operator == "divide":
            rhs = Function("nullIf", [rhs, 0])
        return Function(equation.operator, [lhs, rhs], alias)

    def resolve_orderby(self, orderby: Optional[Union[List[str], str]]) -> List[OrderBy]:
        """Given a list of public aliases, optionally prefixed by a `-` to
        represent direction, construct a list of Snql Orderbys
        """
        validated: List[OrderBy] = []

        if orderby is None:
            return validated

        if isinstance(orderby, str):
            if not orderby:
                return validated

            orderby = [orderby]

        orderby_columns: List[str] = orderby if orderby else []

        resolved_orderby: Union[str, SelectType, None]
        for orderby in orderby_columns:
            bare_orderby = orderby.lstrip("-")
            try:
                # Allow ordering equations with the calculated alias (ie. equation[0])
                if is_equation_alias(bare_orderby):
                    resolved_orderby = bare_orderby
                # Allow ordering equations directly with the raw alias (ie. equation|a + b)
                elif is_equation(bare_orderby):
                    resolved_orderby = self.equation_alias_map[strip_equation(bare_orderby)]
                    bare_orderby = resolved_orderby.alias
                else:
                    resolved_orderby = self.resolve_column(bare_orderby)
            except (NotImplementedError, IncompatibleMetricsQuery):
                resolved_orderby = None

            direction = Direction.DESC if orderby.startswith("-") else Direction.ASC

            if is_function(bare_orderby) and (
                isinstance(resolved_orderby, Function)
                or isinstance(resolved_orderby, CurriedFunction)
            ):
                bare_orderby = resolved_orderby.alias

            for selected_column in self.columns:
                if isinstance(selected_column, Column) and selected_column == resolved_orderby:
                    validated.append(OrderBy(selected_column, direction))
                    break

                elif (
                    isinstance(selected_column, AliasedExpression)
                    and selected_column.alias == bare_orderby
                ):
                    # We cannot directly order by an `AliasedExpression`.
                    # Instead, we order by the column inside.
                    validated.append(OrderBy(selected_column.exp, direction))
                    break

                elif (
                    isinstance(selected_column, CurriedFunction)
                    and selected_column.alias == bare_orderby
                ):
                    validated.append(OrderBy(selected_column, direction))
                    break

        if len(validated) == len(orderby_columns):
            return validated

        # TODO: This is no longer true, can order by fields that aren't selected, keeping
        # for now so we're consistent with the existing functionality
        raise InvalidSearchQuery("Cannot sort by a field that is not selected.")

    def resolve_column(self, field: str, alias: bool = False) -> SelectType:
        """Given a public field, construct the corresponding Snql, this
        function will determine the type of the field alias, whether its a
        column, field alias or function and call the corresponding resolver

        :param field: The public field string to resolve into Snql. This may
                      be a column, field alias, or even a function.
        :param alias: Whether or not the resolved column is aliased to the
                      original name. If false, it may still have an alias
                      but is not guaranteed.
        """
        match = is_function(field)
        if match:
            return self.resolve_function(field, match)
        elif self.is_field_alias(field):
            return self.resolve_field_alias(field)
        else:
            return self.resolve_field(field, alias=alias)

    def resolve_groupby(self, groupby_columns: Optional[List[str]] = None) -> List[SelectType]:
        if self.aggregates:
            self.validate_aggregate_arguments()
            groupby_columns = (
                [self.resolve_column(column) for column in groupby_columns]
                if groupby_columns
                else []
            )
            return [
                column
                for column in self.columns
                if column not in self.aggregates and not self.is_equation_column(column)
            ] + [
                column
                for column in groupby_columns
                if column not in self.aggregates
                and not self.is_equation_column(column)
                and column not in self.columns
            ]
        else:
            return []

    @property
    def flattened_having(self) -> List[Condition]:
        """Return self.having as a flattened list ignoring boolean operators
        This is because self.having can have a mix of BooleanConditions and Conditions. And each BooleanCondition can in
        turn be a mix of either type.
        """
        flattened: List[Condition] = []
        boolean_conditions: List[BooleanCondition] = []

        for condition in self.having:
            if isinstance(condition, Condition):
                flattened.append(condition)
            elif isinstance(condition, BooleanCondition):
                boolean_conditions.append(condition)

        while len(boolean_conditions) > 0:
            boolean_condition = boolean_conditions.pop()
            for condition in boolean_condition.conditions:
                if isinstance(condition, Condition):
                    flattened.append(condition)
                elif isinstance(condition, BooleanCondition):
                    boolean_conditions.append(condition)

        return flattened

    @cached_property  # type: ignore
    def project_slugs(self) -> Mapping[str, int]:
        project_ids = cast(List[int], self.params.get("project_id", []))

        if len(project_ids) > 0:
            project_slugs = Project.objects.filter(id__in=project_ids)
        else:
            project_slugs = []

        return {p.slug: p.id for p in project_slugs}

    def validate_having_clause(self) -> None:
        """Validate that the functions in having are selected columns

        Skipped if auto_aggregations are enabled, and at least one other aggregate is selected
        This is so we don't change grouping suddenly
        """

        conditions = self.flattened_having
        if self.auto_aggregations and self.aggregates:
            for condition in conditions:
                lhs = condition.lhs
                if isinstance(lhs, CurriedFunction) and lhs not in self.columns:
                    self.columns.append(lhs)
                    self.aggregates.append(lhs)
            return
        # If auto aggregations is disabled or aggregations aren't present in the first place we throw an error
        else:
            error_extra = ", and could not be automatically added" if self.auto_aggregations else ""
            for condition in conditions:
                lhs = condition.lhs
                if isinstance(lhs, CurriedFunction) and lhs not in self.columns:
                    raise InvalidSearchQuery(
                        "Aggregate {} used in a condition but is not a selected column{}.".format(
                            lhs.alias,
                            error_extra,
                        )
                    )

    def validate_aggregate_arguments(self) -> None:
        for column in self.columns:
            if column in self.aggregates:
                continue
            conflicting_functions: List[CurriedFunction] = []
            for aggregate in self.aggregates:
                if column in aggregate.parameters:
                    conflicting_functions.append(aggregate)
            if conflicting_functions:
                # The first two functions and then a trailing count of remaining functions
                function_msg = ", ".join(
                    [self.get_public_alias(function) for function in conflicting_functions[:2]]
                ) + (
                    f" and {len(conflicting_functions) - 2} more."
                    if len(conflicting_functions) > 2
                    else ""
                )
                alias = column.name if type(column) == Column else column.alias
                raise InvalidSearchQuery(
                    f"A single field cannot be used both inside and outside a function in the same query. To use {alias} you must first remove the function(s): {function_msg}"
                )

    # General helper methods
    def aliased_column(self, name: str) -> SelectType:
        """Given an unresolved sentry name and an expected alias, return a snql
        column that will be aliased to the expected alias.

        :param name: The unresolved sentry name.
        :param alias: The expected alias in the result.
        """

        # TODO: This method should use an aliased column from the SDK once
        # that is available to skip these hacks that we currently have to
        # do aliasing.
        resolved = self.resolve_column_name(name)
        column = Column(resolved)

        # If the expected alias is identical to the resolved snuba column,
        # no need to do this aliasing trick.
        #
        # Additionally, tags of the form `tags[...]` can't be aliased again
        # because it confuses the sdk.
        if name == resolved:
            return column

        # If the expected aliases differs from the resolved snuba column,
        # make sure to alias the expression appropriately so we get back
        # the column with the correct names.
        return AliasedExpression(column, name)

    def column(self, name: str) -> Column:
        """Given an unresolved sentry name and return a snql column.

        :param name: The unresolved sentry name.
        """
        resolved_column = self.resolve_column_name(name)
        return Column(resolved_column)

    # Query filter helper methods
    def add_conditions(self, conditions: List[Condition]) -> None:
        self.where += conditions

    def parse_query(self, query: Optional[str]) -> ParsedTerms:
        """Given a user's query, string construct a list of filters that can be
        then used to construct the conditions of the Query"""
        if query is None:
            return []

        try:
            parsed_terms = parse_search_query(
                query,
                params=self.params,
                builder=self,
                config_overrides=self.parser_config_overrides,
            )
        except ParseError as e:
            raise InvalidSearchQuery(f"Parse error: {e.expr.name} (column {e.column():d})")

        if not parsed_terms:
            return []

        return parsed_terms

    def format_search_filter(self, term: SearchFilter) -> Optional[WhereType]:
        """For now this function seems a bit redundant inside QueryFilter but
        most of the logic from the existing format_search_filter hasn't been
        converted over yet
        """
        name = term.key.name

        converted_filter = self.convert_search_filter_to_condition(
            SearchFilter(
                # We want to use group_id elsewhere so shouldn't be removed from the dataset
                # but if a user has a tag with the same name we want to make sure that works
                SearchKey("tags[group_id]" if name == "group_id" else name),
                term.operator,
                term.value,
            )
        )
        return converted_filter if converted_filter else None

    def _combine_conditions(
        self, lhs: List[WhereType], rhs: List[WhereType], operator: Union[And, Or]
    ) -> List[WhereType]:
        combined_conditions = [
            conditions[0] if len(conditions) == 1 else And(conditions=conditions)
            for conditions in [lhs, rhs]
            if len(conditions) > 0
        ]
        length = len(combined_conditions)
        if length == 0:
            return []
        elif len(combined_conditions) == 1:
            return combined_conditions
        else:
            return [operator(conditions=combined_conditions)]

    def convert_aggregate_filter_to_condition(
        self, aggregate_filter: AggregateFilter
    ) -> Optional[WhereType]:
        name = aggregate_filter.key.name
        value = aggregate_filter.value.value

        value = (
            int(to_timestamp(value))
            if isinstance(value, datetime) and name != "timestamp"
            else value
        )

        if aggregate_filter.operator in {"=", "!="} and value == "":
            operator = Op.IS_NULL if aggregate_filter.operator == "=" else Op.IS_NOT_NULL
            return Condition(name, operator)

        # When resolving functions in conditions we don't want to add them to the list of aggregates
        function = self.resolve_function(name, resolve_only=True)

        return Condition(function, Op(aggregate_filter.operator), value)

    def convert_search_filter_to_condition(
        self,
        search_filter: SearchFilter,
    ) -> Optional[WhereType]:
        name = search_filter.key.name

        if name in NO_CONVERSION_FIELDS:
            return None

        converter = self.search_filter_converter.get(name, self._default_filter_converter)
        return converter(search_filter)

    def _default_filter_converter(self, search_filter: SearchFilter) -> Optional[WhereType]:
        name = search_filter.key.name
        operator = search_filter.operator
        value = search_filter.value.value

        lhs = self.resolve_column(name)

        if name in ARRAY_FIELDS:
            if search_filter.value.is_wildcard():
                # TODO: There are rare cases where this chaining don't
                # work. For example, a wildcard like '\**' will incorrectly
                # be replaced with '\%%'.
                return Condition(
                    lhs,
                    Op.LIKE if operator == "=" else Op.NOT_LIKE,
                    # Slashes have to be double escaped so they are
                    # interpreted as a string literal.
                    search_filter.value.raw_value.replace("\\", "\\\\")
                    .replace("%", "\\%")
                    .replace("_", "\\_")
                    .replace("*", "%"),
                )
            elif name in ARRAY_FIELDS and search_filter.is_in_filter:
                return Condition(
                    Function("hasAny", [self.column(name), value]),
                    Op.EQ if operator == "IN" else Op.NEQ,
                    1,
                )
            elif name in ARRAY_FIELDS and search_filter.value.raw_value == "":
                return Condition(
                    Function("notEmpty", [self.column(name)]),
                    Op.EQ if operator == "!=" else Op.NEQ,
                    1,
                )

        # timestamp{,.to_{hour,day}} need a datetime string
        # last_seen needs an integer
        if isinstance(value, datetime) and name not in TIMESTAMP_FIELDS:
            value = int(to_timestamp(value)) * 1000

        if name in {"trace.span", "trace.parent_span"}:
            if search_filter.value.is_wildcard():
                raise InvalidSearchQuery(WILDCARD_NOT_ALLOWED.format(name))
            if not search_filter.value.is_span_id():
                raise InvalidSearchQuery(INVALID_SPAN_ID.format(name))

        # Validate event ids and trace ids are uuids
        if name in {"id", "trace"}:
            if search_filter.value.is_wildcard():
                raise InvalidSearchQuery(WILDCARD_NOT_ALLOWED.format(name))
            elif not search_filter.value.is_event_id():
                label = "Filter ID" if name == "id" else "Filter Trace ID"
                raise InvalidSearchQuery(INVALID_ID_DETAILS.format(label))

        if name in TIMESTAMP_FIELDS:
            if (
                operator in ["<", "<="]
                and value < self.start
                or operator in [">", ">="]
                and value > self.end
            ):
                raise InvalidSearchQuery(
                    "Filter on timestamp is outside of the selected date range."
                )

        # Tags are never null, but promoted tags are columns and so can be null.
        # To handle both cases, use `ifNull` to convert to an empty string and
        # compare so we need to check for empty values.
        is_tag = isinstance(lhs, Column) and lhs.subscriptable == "tags"
        is_context = isinstance(lhs, Column) and lhs.subscriptable == "contexts"
        if is_tag:
            if operator not in ["IN", "NOT IN"] and not isinstance(value, str):
                sentry_sdk.set_tag("query.lhs", lhs)
                sentry_sdk.set_tag("query.rhs", value)
                sentry_sdk.capture_message("Tag value was not a string", level="error")
                value = str(value)
            lhs = Function("ifNull", [lhs, ""])

        # Handle checks for existence
        if search_filter.operator in ("=", "!=") and search_filter.value.value == "":
            if is_tag or is_context:
                return Condition(lhs, Op(search_filter.operator), value)
            else:
                # If not a tag, we can just check that the column is null.
                return Condition(Function("isNull", [lhs]), Op(search_filter.operator), 1)

        is_null_condition = None
        # TODO(wmak): Skip this for all non-nullable keys not just event.type
        if (
            search_filter.operator in ("!=", "NOT IN")
            and not search_filter.key.is_tag
            and name != "event.type"
        ):
            # Handle null columns on inequality comparisons. Any comparison
            # between a value and a null will result to null, so we need to
            # explicitly check for whether the condition is null, and OR it
            # together with the inequality check.
            # We don't need to apply this for tags, since if they don't exist
            # they'll always be an empty string.
            is_null_condition = Condition(Function("isNull", [lhs]), Op.EQ, 1)

        if search_filter.value.is_wildcard():
            condition = Condition(
                Function("match", [lhs, f"(?i){value}"]),
                Op(search_filter.operator),
                1,
            )
        else:
            condition = Condition(lhs, Op(search_filter.operator), value)

        if is_null_condition:
            return Or(conditions=[is_null_condition, condition])
        else:
            return condition

    def _environment_filter_converter(self, search_filter: SearchFilter) -> Optional[WhereType]:
        # conditions added to env_conditions can be OR'ed
        env_conditions = []
        value = search_filter.value.value
        values_set = set(value if isinstance(value, (list, tuple)) else [value])
        # sorted for consistency
        values = sorted(f"{value}" for value in values_set)
        environment = self.column("environment")
        # the "no environment" environment is null in snuba
        if "" in values:
            values.remove("")
            operator = Op.IS_NULL if search_filter.operator == "=" else Op.IS_NOT_NULL
            env_conditions.append(Condition(environment, operator))
        if len(values) == 1:
            operator = Op.EQ if search_filter.operator in EQUALITY_OPERATORS else Op.NEQ
            env_conditions.append(Condition(environment, operator, values.pop()))
        elif values:
            operator = Op.IN if search_filter.operator in EQUALITY_OPERATORS else Op.NOT_IN
            env_conditions.append(Condition(environment, operator, values))
        if len(env_conditions) > 1:
            return Or(conditions=env_conditions)
        else:
            return env_conditions[0]

    # Query Fields helper methods
    def _resolve_equation_operand(self, operand: OperandType) -> Union[SelectType, float]:
        if isinstance(operand, Operation):
            return self.resolve_equation(operand)
        elif isinstance(operand, float):
            return operand
        else:
            return self.resolve_column(operand)

    def is_equation_column(self, column: SelectType) -> bool:
        """Equations are only ever functions, and shouldn't be literals so we
        need to check that the column is a Function
        """
        return isinstance(column, CurriedFunction) and is_equation_alias(column.alias)

    def is_column_function(self, column: SelectType) -> bool:
        return isinstance(column, CurriedFunction) and column not in self.aggregates

    def is_field_alias(self, field: str) -> bool:
        """Given a public field, check if it's a field alias"""
        return field in self.field_alias_converter

    def is_function(self, function: str) -> bool:
        """ "Given a public field, check if it's a supported function"""
        return function in self.function_converter

    def parse_function(self, match: Match[str]) -> Tuple[str, Optional[str], List[str], str]:
        """Given a FUNCTION_PATTERN match, separate the function name, arguments
        and alias out
        """
        raw_function = match.group("function")
        function, combinator = parse_combinator(raw_function)

        if not self.is_function(function):
            raise InvalidSearchQuery(f"{function} is not a valid function")

        arguments = parse_arguments(function, match.group("columns"))
        alias: Union[str, Any, None] = match.group("alias")

        if alias is None:
            alias = get_function_alias_with_columns(raw_function, arguments)

        return (function, combinator, arguments, alias)

    def get_public_alias(self, function: CurriedFunction) -> str:
        """Given a function resolved by QueryBuilder, get the public alias of that function

        ie. any_user_display -> any(user_display)
        """
        return self.function_alias_map[function.alias].field  # type: ignore

    def get_snql_query(self) -> Request:
        self.validate_having_clause()

        return Request(
            dataset=self.dataset.value,
            app_id="default",
            query=Query(
                match=Entity(self.dataset.value, sample=self.sample_rate),
                select=self.columns,
                array_join=self.array_join,
                where=self.where,
                having=self.having,
                groupby=self.groupby,
                orderby=self.orderby,
                limit=self.limit,
                offset=self.offset,
                limitby=self.limitby,
            ),
            flags=Flags(turbo=self.turbo),
        )

    def run_query(self, referrer: str, use_cache: bool = False) -> Any:
        return raw_snql_query(self.get_snql_query(), referrer, use_cache)


class UnresolvedQuery(QueryBuilder):
    def __init__(
        self,
        dataset: Dataset,
        params: ParamsType,
        query: Optional[str] = None,
        selected_columns: Optional[List[str]] = None,
        equations: Optional[List[str]] = None,
        auto_fields: bool = False,
        auto_aggregations: bool = False,
        functions_acl: Optional[List[str]] = None,
        array_join: Optional[str] = None,
        limit: Optional[int] = 50,
        offset: Optional[int] = 0,
        limitby: Optional[Tuple[str, int]] = None,
        turbo: bool = False,
        sample_rate: Optional[float] = None,
        equation_config: Optional[Dict[str, bool]] = None,
    ):
        super().__init__(
            dataset=dataset,
            params=params,
            query=query,
            selected_columns=selected_columns,
            equations=equations,
            auto_fields=auto_fields,
            auto_aggregations=auto_aggregations,
            functions_acl=functions_acl,
            array_join=array_join,
            limit=limit,
            offset=offset,
            limitby=limitby,
            turbo=turbo,
            sample_rate=sample_rate,
            equation_config=equation_config,
        )

    def resolve_query(
        self,
        query: Optional[str] = None,
        use_aggregate_conditions: bool = False,
        selected_columns: Optional[List[str]] = None,
        groupby_columns: Optional[List[str]] = None,
        equations: Optional[List[str]] = None,
        orderby: Optional[List[str]] = None,
    ) -> None:
        pass


class TimeseriesQueryBuilder(UnresolvedQuery):
    time_column = Column("time")

    def __init__(
        self,
        dataset: Dataset,
        params: ParamsType,
        interval: int,
        query: Optional[str] = None,
        selected_columns: Optional[List[str]] = None,
        equations: Optional[List[str]] = None,
        functions_acl: Optional[List[str]] = None,
        limit: Optional[int] = 10000,
    ):
        super().__init__(
            dataset,
            params,
            query=query,
            selected_columns=selected_columns,
            equations=equations,
            auto_fields=False,
            functions_acl=functions_acl,
            equation_config={"auto_add": True, "aggregates_only": True},
        )

        self.granularity = Granularity(interval)

        self.limit = None if limit is None else Limit(limit)

        # This is a timeseries, the groupby will always be time
        self.groupby = [self.time_column]

    def resolve_query(
        self,
        query: Optional[str] = None,
        use_aggregate_conditions: bool = False,
        selected_columns: Optional[List[str]] = None,
        groupby_columns: Optional[List[str]] = None,
        equations: Optional[List[str]] = None,
        orderby: Optional[List[str]] = None,
    ) -> None:
        self.resolve_time_conditions()
        self.where, self.having = self.resolve_conditions(query, use_aggregate_conditions=False)

        # params depends on parse_query, and conditions being resolved first since there may be projects in conditions
        self.where += self.resolve_params()
        self.columns = self.resolve_select(selected_columns, equations)

    @property
    def select(self) -> List[SelectType]:
        if not self.aggregates:
            raise InvalidSearchQuery("Cannot query a timeseries without a Y-Axis")
        # Casting for now since QueryFields/QueryFilter are only partially typed
        return self.aggregates

    def get_snql_query(self) -> Request:
        return Request(
            dataset=self.dataset.value,
            app_id="default",
            query=Query(
                match=Entity(self.dataset.value),
                select=self.select,
                where=self.where,
                having=self.having,
                groupby=self.groupby,
                orderby=[OrderBy(self.time_column, Direction.ASC)],
                granularity=self.granularity,
                limit=self.limit,
            ),
        )

    def run_query(self, referrer: str, use_cache: bool = False) -> Any:
        return raw_snql_query(self.get_snql_query(), referrer, use_cache)


class TopEventsQueryBuilder(TimeseriesQueryBuilder):
    """Create one of two top events queries, which is used for the Top Period &
    Top Daily displays

    This builder requires a Snuba response dictionary that already contains
    the top events for the parameters being queried. eg.
    `[{transaction: foo, count: 100}, {transaction: bar, count:50}]`

    Two types of queries can be constructed through this builder:

    First getting each timeseries for each top event (other=False). Which
    roughly results in a query like the one below. The Groupby allow us to
    get additional rows per time window for each transaction. And the Where
    clause narrows the results to those in the top events:
    ```
        SELECT
            transaction, count(), time
        FROM
            discover
        GROUP BY
            transaction, time
        WHERE
            transaction IN ['foo', 'bar']
    ```

    Secondly This builder can also be used for getting a single timeseries
    for all events not in the top (other=True). Which is done by taking the
    previous query, dropping the groupby, and negating the condition eg.
    ```
        SELECT
            count(), time
        FROM
            discover
        GROUP BY
            time
        WHERE
            transaction NOT IN ['foo', 'bar']
    ```
    """

    def __init__(
        self,
        dataset: Dataset,
        params: ParamsType,
        interval: int,
        top_events: List[Dict[str, Any]],
        other: bool = False,
        query: Optional[str] = None,
        selected_columns: Optional[List[str]] = None,
        timeseries_columns: Optional[List[str]] = None,
        equations: Optional[List[str]] = None,
        functions_acl: Optional[List[str]] = None,
        limit: Optional[int] = 10000,
    ):
        selected_columns = [] if selected_columns is None else selected_columns
        timeseries_columns = [] if timeseries_columns is None else timeseries_columns
        equations = [] if equations is None else equations
        timeseries_equations, timeseries_functions = categorize_columns(timeseries_columns)
        super().__init__(
            dataset,
            params,
            interval=interval,
            query=query,
            selected_columns=list(set(selected_columns + timeseries_functions)),
            equations=list(set(equations + timeseries_equations)),
            functions_acl=functions_acl,
            limit=limit,
        )

        self.fields: List[str] = selected_columns if selected_columns is not None else []

        if (conditions := self.resolve_top_event_conditions(top_events, other)) is not None:
            self.where.append(conditions)

        if not other:
            self.groupby.extend(
                [column for column in self.columns if column not in self.aggregates]
            )

    @property
    def translated_groupby(self) -> List[str]:
        """Get the names of the groupby columns to create the series names"""
        translated = []
        for groupby in self.groupby:
            if groupby == self.time_column:
                continue
            if isinstance(groupby, (CurriedFunction, AliasedExpression)):
                translated.append(groupby.alias)
            else:
                translated.append(groupby.name)
        # sorted so the result key is consistent
        return sorted(translated)

    def resolve_top_event_conditions(
        self, top_events: List[Dict[str, Any]], other: bool
    ) -> Optional[WhereType]:
        """Given a list of top events construct the conditions"""
        conditions = []
        for field in self.fields:
            # If we have a project field, we need to limit results by project so we don't hit the result limit
            if field in ["project", "project.id"] and top_events:
                # Iterate through the existing conditions to find the project one
                # the project condition is a requirement of queries so there should always be one
                project_condition = [
                    condition
                    for condition in self.where
                    if type(condition) == Condition and condition.lhs == self.column("project_id")
                ][0]
                self.where.remove(project_condition)
                if field == "project":
                    projects = list({self.project_slugs[event["project"]] for event in top_events})
                else:
                    projects = list({event["project.id"] for event in top_events})
                self.where.append(Condition(self.column("project_id"), Op.IN, projects))
                continue

            resolved_field = self.resolve_column(field)

            values: Set[Any] = set()
            for event in top_events:
                if field in event:
                    alias = field
                elif self.is_column_function(resolved_field) and resolved_field.alias in event:
                    alias = resolved_field.alias
                else:
                    continue

                # Note that because orderby shouldn't be an array field its not included in the values
                if isinstance(event.get(alias), list):
                    continue
                else:
                    values.add(event.get(alias))
            values_list = list(values)

            if values_list:
                if field == "timestamp" or field.startswith("timestamp.to_"):
                    if not other:
                        # timestamp fields needs special handling, creating a big OR instead
                        function, operator = Or, Op.EQ
                    else:
                        # Needs to be a big AND when negated
                        function, operator = And, Op.NEQ
                    if len(values_list) > 1:
                        conditions.append(
                            function(
                                conditions=[
                                    Condition(resolved_field, operator, value)
                                    for value in sorted(values_list)
                                ]
                            )
                        )
                    else:
                        conditions.append(Condition(resolved_field, operator, values_list[0]))
                elif None in values_list:
                    # one of the values was null, but we can't do an in with null values, so split into two conditions
                    non_none_values = [value for value in values_list if value is not None]
                    null_condition = Condition(
                        Function("isNull", [resolved_field]), Op.EQ if not other else Op.NEQ, 1
                    )
                    if non_none_values:
                        non_none_condition = Condition(
                            resolved_field, Op.IN if not other else Op.NOT_IN, non_none_values
                        )
                        if not other:
                            conditions.append(Or(conditions=[null_condition, non_none_condition]))
                        else:
                            conditions.append(And(conditions=[null_condition, non_none_condition]))
                    else:
                        conditions.append(null_condition)
                else:
                    conditions.append(
                        Condition(resolved_field, Op.IN if not other else Op.NOT_IN, values_list)
                    )
        if len(conditions) > 1:
            final_function = And if not other else Or
            final_condition = final_function(conditions=conditions)
        elif len(conditions) == 1:
            final_condition = conditions[0]
        else:
            final_condition = None
        return final_condition


class HistogramQueryBuilder(QueryBuilder):
    base_function_acl = ["array_join", "histogram", "spans_histogram"]

    def __init__(
        self,
        num_buckets: int,
        histogram_column: str,
        histogram_rows: Optional[int],
        histogram_params: HistogramParams,
        key_column: Optional[str],
        field_names: Optional[List[Union[str, Any, None]]],
        groupby_columns: Optional[List[str]],
        *args: Any,
        **kwargs: Any,
    ):
        kwargs["functions_acl"] = kwargs.get("functions_acl", []) + self.base_function_acl
        super().__init__(*args, **kwargs)
        self.additional_groupby = groupby_columns
        selected_columns = kwargs["selected_columns"]

        resolved_histogram = self.resolve_column(histogram_column)

        # Reset&Ignore the columns from the QueryBuilder
        self.aggregates: List[CurriedFunction] = []
        self.columns = [self.resolve_column("count()"), resolved_histogram]

        if key_column is not None and field_names is not None:
            key_values: List[str] = [field for field in field_names if isinstance(field, str)]
            self.where.append(Condition(self.resolve_column(key_column), Op.IN, key_values))

        # make sure to bound the bins to get the desired range of results
        min_bin = histogram_params.start_offset
        self.where.append(Condition(resolved_histogram, Op.GTE, min_bin))
        max_bin = histogram_params.start_offset + histogram_params.bucket_size * num_buckets
        self.where.append(Condition(resolved_histogram, Op.LTE, max_bin))

        if key_column is not None:
            self.columns.append(self.resolve_column(key_column))

        groups = len(selected_columns) if histogram_rows is None else histogram_rows
        self.limit = Limit(groups * num_buckets)
        self.orderby = (self.orderby if self.orderby else []) + [
            OrderBy(resolved_histogram, Direction.ASC)
        ]

        self.groupby = self.resolve_groupby(groupby_columns)


class SessionsQueryBuilder(QueryBuilder):
    def resolve_params(self) -> List[WhereType]:
        conditions = super().resolve_params()
        conditions.append(Condition(self.column("org_id"), Op.EQ, self.organization_id))
        return conditions


class MetricsQueryBuilder(QueryBuilder):
    def __init__(
        self,
        *args: Any,
        # Datasets are currently a bit confusing; Dataset.Metrics is actually release health/sessions
        # Dataset.PerformanceMetrics is MEP. TODO: rename Dataset.Metrics to Dataset.ReleaseMetrics or similar
        dataset: Optional[Dataset] = None,
        allow_metric_aggregates: Optional[bool] = False,
        dry_run: Optional[bool] = False,
        **kwargs: Any,
    ):
        self.distributions: List[CurriedFunction] = []
        self.sets: List[CurriedFunction] = []
        self.counters: List[CurriedFunction] = []
        self.metric_ids: Set[int] = set()
        self.allow_metric_aggregates = allow_metric_aggregates
        self._indexer_cache: Dict[str, Optional[int]] = {}
        self._custom_measurement_cache: Optional[List[MetricMeta]] = None
        # Don't do any of the actions that would impact performance in anyway
        # Skips all indexer checks, and won't interact with clickhouse
        self.dry_run = dry_run
        assert dataset is None or dataset in [Dataset.PerformanceMetrics, Dataset.Metrics]
        super().__init__(
            # TODO: defaulting to Metrics for now so I don't have to update incidents tests. Should be
            # PerformanceMetrics
            Dataset.Metrics if dataset is None else dataset,
            *args,
            **kwargs,
        )
        if "organization_id" in self.params:
            self.organization_id = self.params["organization_id"]
        else:
            raise InvalidSearchQuery("Organization id required to create a metrics query")

    @property
    def is_performance(self) -> bool:
        return self.dataset is Dataset.PerformanceMetrics

    @property
    def custom_measurement_map(self) -> List[MetricMeta]:
        if self._custom_measurement_cache is None:
            from sentry.snuba.metrics.datasource import get_custom_measurements

            self._custom_measurement_cache = get_custom_measurements(
                Project.objects.filter(id__in=self.params["project_id"]),
                start=self.start,
                end=self.end,
            )
        return self._custom_measurement_cache

    def resolve_query(
        self,
        query: Optional[str] = None,
        use_aggregate_conditions: bool = False,
        selected_columns: Optional[List[str]] = None,
        groupby_columns: Optional[List[str]] = None,
        equations: Optional[List[str]] = None,
        orderby: Optional[List[str]] = None,
    ) -> None:
        with sentry_sdk.start_span(op="QueryBuilder", description="resolve_time_conditions"):
            # Has to be done early, since other conditions depend on start and end
            self.resolve_time_conditions()
        with sentry_sdk.start_span(op="QueryBuilder", description="resolve_conditions"):
            self.where, self.having = self.resolve_conditions(
                query, use_aggregate_conditions=use_aggregate_conditions
            )
        with sentry_sdk.start_span(op="QueryBuilder", description="resolve_granularity"):
            # Needs to happen before params and after time conditions since granularity can change start&end
            self.granularity = self.resolve_granularity()
        with sentry_sdk.start_span(op="QueryBuilder", description="resolve_params"):
            # params depends on parse_query, and conditions being resolved first since there may be projects in conditions
            self.where += self.resolve_params()
        with sentry_sdk.start_span(op="QueryBuilder", description="resolve_columns"):
            self.columns = self.resolve_select(selected_columns, equations)
        with sentry_sdk.start_span(op="QueryBuilder", description="resolve_orderby"):
            self.orderby = self.resolve_orderby(orderby)
        with sentry_sdk.start_span(op="QueryBuilder", description="resolve_groupby"):
            self.groupby = self.resolve_groupby(groupby_columns)

        if len(self.metric_ids) > 0:
            self.where.append(
                # Metric id is intentionally sorted so we create consistent queries here both for testing & caching
                Condition(Column("metric_id"), Op.IN, sorted(self.metric_ids))
            )

    def resolve_column_name(self, col: str) -> str:
        if col.startswith("tags["):
            tag_match = TAG_KEY_RE.search(col)
            col = tag_match.group("tag") if tag_match else col

        if col in DATASETS[self.dataset]:
            return str(DATASETS[self.dataset][col])
        tag_id = self.resolve_metric_index(col)
        if tag_id is None:
            raise InvalidSearchQuery(f"Unknown field: {col}")
        if self.is_performance and options.get(
            "sentry-metrics.performance.tags-values-are-strings"
        ):
            return f"tags_raw[{tag_id}]"
        else:
            return f"tags[{tag_id}]"

    def column(self, name: str) -> Column:
        """Given an unresolved sentry name and return a snql column.

        :param name: The unresolved sentry name.
        """
        missing_column = IncompatibleMetricsQuery(f"Column {name} was not found in metrics indexer")
        if self.dry_run:
            if name in DRY_RUN_COLUMNS:
                return Column(name)
            else:
                raise missing_column
        try:
            return super().column(name)
        except InvalidSearchQuery:
            raise missing_column

    def aliased_column(self, name: str) -> SelectType:
        missing_column = IncompatibleMetricsQuery(f"Column {name} was not found in metrics indexer")
        if self.dry_run:
            if name in DRY_RUN_COLUMNS:
                return Column(name)
            else:
                raise missing_column
        try:
            return super().aliased_column(name)
        except InvalidSearchQuery:
            raise missing_column

    def resolve_granularity(self) -> Granularity:
        """Granularity impacts metric queries even when they aren't timeseries because the data needs to be
        pre-aggregated

        Granularity is determined by checking the alignment of our start & end timestamps with the timestamps in
        snuba. eg. we can only use the daily granularity if the query starts and ends at midnight
        Seconds are ignored under the assumption that there currently isn't a valid use case to have
        to-the-second accurate information

        We also allow some flexibility on the granularity used the larger the duration of the query since the hypothesis
        is that users won't be able to notice the loss of accuracy regardless. With that in mind:
        - If duration is between 12 hours to 3d we allow 15 minutes on the hour boundaries for hourly granularity
        - if duration is between 3d to 30d we allow 30 minutes on the day boundaries for daily granularities
            and will fallback to hourly granularity
        - If the duration is over 30d we always use the daily granularities
        """
        if self.end is None or self.start is None:
            raise ValueError("skip_time_conditions must be False when calling this method")
        duration = (self.end - self.start).total_seconds()

        near_midnight: Callable[[datetime], bool] = lambda time: (
            time.minute <= 30 and time.hour == 0
        ) or (time.minute >= 30 and time.hour == 23)
        near_hour: Callable[[datetime], bool] = lambda time: time.minute <= 15 or time.minute >= 15

        if (
            # precisely going hour to hour
            self.start.minute
            == self.end.minute
            == duration % 3600
            == 0
        ):
            # we're going from midnight -> midnight which aligns with our daily buckets
            if self.start.hour == self.end.hour == duration % 86400 == 0:
                granularity = 86400
            # we're roughly going from start of hour -> next which aligns with our hourly buckets
            else:
                granularity = 3600
        elif (
            # Its over 30d, just use the daily granularity
            duration
            >= 86400 * 30
        ):
            self.start = self.start.replace(hour=0, minute=0, second=0, microsecond=0)
            granularity = 86400
        elif (
            # more than 3 days
            duration
            >= 86400 * 3
        ):
            # Allow 30 minutes for the daily buckets
            if near_midnight(self.start) and near_midnight(self.end):
                self.start = self.start.replace(hour=0, minute=0, second=0, microsecond=0)
                granularity = 86400
            else:
                self.start = self.start.replace(minute=0, second=0, microsecond=0)
                granularity = 3600
        elif (
            # more than 12 hours
            (duration >= 3600 * 12)
            # Allow 15 minutes for the hourly buckets
            and near_hour(self.start)
            and near_hour(self.end)
        ):
            self.start = self.start.replace(minute=0, second=0, microsecond=0)
            granularity = 3600
        else:
            granularity = 60
        return Granularity(granularity)

    def resolve_params(self) -> List[WhereType]:
        conditions = super().resolve_params()
        conditions.append(Condition(self.column("organization_id"), Op.EQ, self.organization_id))
        return conditions

    def resolve_having(
        self, parsed_terms: ParsedTerms, use_aggregate_conditions: bool
    ) -> List[WhereType]:
        if not self.allow_metric_aggregates:
            # Regardless of use_aggregate_conditions, check if any having_conditions exist
            having_conditions = super().resolve_having(parsed_terms, True)
            if len(having_conditions) > 0:
                raise IncompatibleMetricsQuery(
                    "Aggregate conditions were disabled, but included in filter"
                )

            # Don't resolve having conditions again if we don't have to
            if use_aggregate_conditions:
                return having_conditions
            else:
                return []
        return super().resolve_having(parsed_terms, use_aggregate_conditions)

    def resolve_limit(self, limit: Optional[int]) -> Limit:
        """Impose a max limit, since we may need to create a large condition based on the group by values when the query
        is run"""
        if limit is not None and limit > METRICS_MAX_LIMIT:
            raise IncompatibleMetricsQuery(f"Can't have a limit larger than {METRICS_MAX_LIMIT}")
        elif limit is None:
            return Limit(METRICS_MAX_LIMIT)
        else:
            return Limit(limit)

    def resolve_snql_function(
        self,
        snql_function: MetricsFunction,
        arguments: Mapping[str, NormalizedArg],
        alias: str,
        resolve_only: bool,
    ) -> Optional[SelectType]:
        if snql_function.snql_distribution is not None:
            resolved_function = snql_function.snql_distribution(arguments, alias)
            if not resolve_only:
                self.distributions.append(resolved_function)
                # Still add to aggregates so groupby is correct
                self.aggregates.append(resolved_function)
            return resolved_function
        if snql_function.snql_set is not None:
            resolved_function = snql_function.snql_set(arguments, alias)
            if not resolve_only:
                self.sets.append(resolved_function)
                # Still add to aggregates so groupby is correct
                self.aggregates.append(resolved_function)
            return resolved_function
        if snql_function.snql_counter is not None:
            resolved_function = snql_function.snql_counter(arguments, alias)
            if not resolve_only:
                self.counters.append(resolved_function)
                # Still add to aggregates so groupby is correct
                self.aggregates.append(resolved_function)
            return resolved_function
        return None

    def resolve_metric_index(self, value: str) -> Optional[int]:
        """Layer on top of the metric indexer so we'll only hit it at most once per value"""
        if value not in self._indexer_cache:
<<<<<<< HEAD
            result = indexer.resolve(self.organization_id, value)  # type: ignore
=======
            if self.is_performance:
                use_case_id = UseCaseKey.PERFORMANCE
            else:
                use_case_id = UseCaseKey.RELEASE_HEALTH
            result = indexer.resolve(self.organization_id, value, use_case_id=use_case_id)  # type: ignore
>>>>>>> 2328a91f
            self._indexer_cache[value] = result

        return self._indexer_cache[value]

    def _resolve_tag_value(self, value: str) -> Union[int, str]:
        if self.is_performance and options.get(
            "sentry-metrics.performance.tags-values-are-strings"
        ):
            return value
        if self.dry_run:
            return -1
        result = self.resolve_metric_index(value)
        if result is None:
            raise InvalidSearchQuery("Tag value was not found")
        return result

    def _default_filter_converter(self, search_filter: SearchFilter) -> Optional[WhereType]:
        if search_filter.value.is_wildcard():
            raise IncompatibleMetricsQuery("wildcards not supported")

        name = search_filter.key.name
        operator = search_filter.operator
        value = search_filter.value.value

        lhs = self.resolve_column(name)

        # resolve_column will try to resolve this name with indexer, and if its a tag the Column will be tags[1]
        is_tag = isinstance(lhs, Column) and lhs.subscriptable == "tags"
        if is_tag:
            if isinstance(value, list):
                value = [self._resolve_tag_value(v) for v in value]
            else:
                value = self._resolve_tag_value(value)

        # timestamp{,.to_{hour,day}} need a datetime string
        # last_seen needs an integer
        if isinstance(value, datetime) and name not in TIMESTAMP_FIELDS:
            value = int(to_timestamp(value)) * 1000

        if name in TIMESTAMP_FIELDS:
            if (
                operator in ["<", "<="]
                and value < self.start
                or operator in [">", ">="]
                and value > self.end
            ):
                raise InvalidSearchQuery(
                    "Filter on timestamp is outside of the selected date range."
                )

        # TODO(wmak): Need to handle `has` queries, basically check that tags.keys has the value?

        return Condition(lhs, Op(search_filter.operator), value)

    def _environment_filter_converter(self, search_filter: SearchFilter) -> Optional[WhereType]:
        """All of this is copied from the parent class except for the addition of `resolve_value`

        Going to live with the duplicated code since this will go away anyways once we move to the metric layer
        """
        # conditions added to env_conditions can be OR'ed
        env_conditions = []
        value = search_filter.value.value
        values_set = set(value if isinstance(value, (list, tuple)) else [value])
        # sorted for consistency
        values = sorted(
            self.config.resolve_value(f"{value}") if value else 0 for value in values_set
        )
        environment = self.column("environment")
        if len(values) == 1:
            operator = Op.EQ if search_filter.operator in EQUALITY_OPERATORS else Op.NEQ
            env_conditions.append(Condition(environment, operator, values.pop()))
        elif values:
            operator = Op.IN if search_filter.operator in EQUALITY_OPERATORS else Op.NOT_IN
            env_conditions.append(Condition(environment, operator, values))
        if len(env_conditions) > 1:
            return Or(conditions=env_conditions)
        else:
            return env_conditions[0]

    def get_snql_query(self) -> Request:
        self.validate_having_clause()
        self.validate_orderby_clause()
        # Need to split orderby between the 3 possible tables
        primary, query_framework = self._create_query_framework()
        primary_framework = query_framework.pop(primary)
        if len(primary_framework.functions) == 0:
            raise IncompatibleMetricsQuery("Need at least one function")
        for query_details in query_framework.values():
            if len(query_details.functions) > 0:
                # More than 1 dataset means multiple queries so we can't return them here
                raise NotImplementedError(
                    "get_snql_query cannot be implemented for MetricsQueryBuilder"
                )

        return Request(
            dataset=self.dataset.value,
            app_id="default",
            query=Query(
                match=primary_framework.entity,
                select=[
                    column
                    for column in self.columns
                    if column in primary_framework.functions or column not in self.aggregates
                ],
                array_join=self.array_join,
                where=self.where,
                having=primary_framework.having,
                groupby=self.groupby,
                orderby=primary_framework.orderby,
                limit=self.limit,
                offset=self.offset,
                limitby=self.limitby,
                granularity=self.granularity,
            ),
            flags=Flags(turbo=self.turbo),
        )

    def _create_query_framework(self) -> Tuple[str, Dict[str, QueryFramework]]:
        prefix = "generic_" if self.dataset is Dataset.PerformanceMetrics else ""
        query_framework: Dict[str, QueryFramework] = {
            "distribution": QueryFramework(
                orderby=[],
                having=[],
                functions=self.distributions,
                entity=Entity(f"{prefix}metrics_distributions", sample=self.sample_rate),
            ),
            "counter": QueryFramework(
                orderby=[],
                having=[],
                functions=self.counters,
                entity=Entity(f"{prefix}metrics_counters", sample=self.sample_rate),
            ),
            "set": QueryFramework(
                orderby=[],
                having=[],
                functions=self.sets,
                entity=Entity(f"{prefix}metrics_sets", sample=self.sample_rate),
            ),
        }
        primary = None
        # if orderby spans more than one table, the query isn't possible with metrics
        for orderby in self.orderby:
            if orderby.exp in self.distributions:
                query_framework["distribution"].orderby.append(orderby)
                if primary not in [None, "distribution"]:
                    raise IncompatibleMetricsQuery("Can't order across tables")
                primary = "distribution"
            elif orderby.exp in self.sets:
                query_framework["set"].orderby.append(orderby)
                if primary not in [None, "set"]:
                    raise IncompatibleMetricsQuery("Can't order across tables")
                primary = "set"
            elif orderby.exp in self.counters:
                query_framework["counter"].orderby.append(orderby)
                if primary not in [None, "counter"]:
                    raise IncompatibleMetricsQuery("Can't order across tables")
                primary = "counter"
            else:
                # An orderby that isn't on a function add it to all of them
                for framework in query_framework.values():
                    framework.orderby.append(orderby)

        having_entity: Optional[str] = None
        for condition in self.flattened_having:
            if condition.lhs in self.distributions:
                if having_entity is None:
                    having_entity = "distribution"
                elif having_entity != "distribution":
                    raise IncompatibleMetricsQuery(
                        "Can only have aggregate conditions on one entity"
                    )
            elif condition.lhs in self.sets:
                if having_entity is None:
                    having_entity = "set"
                elif having_entity != "set":
                    raise IncompatibleMetricsQuery(
                        "Can only have aggregate conditions on one entity"
                    )
            elif condition.lhs in self.counters:
                if having_entity is None:
                    having_entity = "counter"
                elif having_entity != "counter":
                    raise IncompatibleMetricsQuery(
                        "Can only have aggregate conditions on one entity"
                    )

        if primary is not None and having_entity is not None and having_entity != primary:
            raise IncompatibleMetricsQuery(
                "Can't use a having condition on non primary distribution"
            )

        # Pick one arbitrarily, there's no orderby on functions
        if primary is None:
            if having_entity is not None:
                primary = having_entity
            elif len(self.distributions) > 0:
                primary = "distribution"
            elif len(self.counters) > 0:
                primary = "counter"
            elif len(self.sets) > 0:
                primary = "set"
            else:
                raise IncompatibleMetricsQuery("Need at least one function")

        query_framework[primary].having = self.having

        return primary, query_framework

    def validate_orderby_clause(self) -> None:
        """Check that the orderby doesn't include any direct tags, this shouldn't raise an error for project since we
        transform it"""
        for orderby in self.orderby:
            if isinstance(orderby.exp, Column) and orderby.exp.subscriptable == "tags":
                raise IncompatibleMetricsQuery("Can't orderby tags")

    def run_query(self, referrer: str, use_cache: bool = False) -> Any:
        self.validate_having_clause()
        self.validate_orderby_clause()
        # Need to split orderby between the 3 possible tables
        primary, query_framework = self._create_query_framework()

        groupby_aliases = [
            groupby.alias
            if isinstance(groupby, (AliasedExpression, CurriedFunction))
            else groupby.name
            for groupby in self.groupby
        ]
        # The typing for these are weak (all using Any) since the results from snuba can contain an assortment of types
        value_map: Dict[str, Any] = defaultdict(dict)
        groupby_values: List[Any] = []
        meta_dict = {}
        result: Any = {
            "data": None,
            "meta": [],
        }
        if self.dry_run:
            return result
        # We need to run the same logic on all 3 queries, since the `primary` query could come back with no results. The
        # goal is to get n=limit results from one query, then use those n results to create a condition for the
        # remaining queries. This is so that we can respect function orderbys from the first query, but also so we don't
        # get 50 different results from each entity
        for query_details in [query_framework.pop(primary), *query_framework.values()]:
            # Only run the query if there's at least one function, can't query without metrics
            if len(query_details.functions) > 0:
                select = [
                    column
                    for column in self.columns
                    if column in query_details.functions or column not in self.aggregates
                ]
                if groupby_values:
                    # We already got the groupby values we want, add them to the conditions to limit our results so we
                    # can get the aggregates for the same values
                    where = self.where + [
                        Condition(
                            # Tuples are allowed to have multiple types in clickhouse
                            Function(
                                "tuple",
                                [
                                    groupby.exp
                                    if isinstance(groupby, AliasedExpression)
                                    else groupby
                                    for groupby in self.groupby
                                ],
                            ),
                            Op.IN,
                            Function("tuple", groupby_values),
                        )
                    ]
                    # Because we've added a condition for each groupby value we don't want an offset here
                    offset = Offset(0)
                    referrer_suffix = "secondary"
                else:
                    # We don't have our groupby values yet, this means this is the query where we're getting them
                    where = self.where
                    offset = self.offset
                    referrer_suffix = "primary"

                query = Query(
                    match=query_details.entity,
                    select=select,
                    array_join=self.array_join,
                    where=where,
                    having=query_details.having,
                    groupby=self.groupby,
                    orderby=query_details.orderby,
                    limit=self.limit,
                    offset=offset,
                    limitby=self.limitby,
                    granularity=self.granularity,
                )
                request = Request(
                    dataset=self.dataset.value,
                    app_id="default",
                    query=query,
                    flags=Flags(turbo=self.turbo),
                )
                current_result = raw_snql_query(
                    request,
                    f"{referrer}.{referrer_suffix}",
                    use_cache,
                )
                for row in current_result["data"]:
                    # Arrays in clickhouse cannot contain multiple types, and since groupby values
                    # can contain any type, we must use tuples instead
                    groupby_key = tuple(row[key] for key in groupby_aliases)
                    value_map_key = ",".join(str(value) for value in groupby_key)
                    # First time we're seeing this value, add it to the values we're going to filter by
                    if value_map_key not in value_map and groupby_key:
                        groupby_values.append(groupby_key)
                    value_map[value_map_key].update(row)
                for meta in current_result["meta"]:
                    meta_dict[meta["name"]] = meta["type"]

        result["data"] = list(value_map.values())
        result["meta"] = [{"name": key, "type": value} for key, value in meta_dict.items()]

        # Data might be missing for fields after merging the requests, eg a transaction with no users
        for row in result["data"]:
            for meta in result["meta"]:
                if meta["name"] not in row:
                    row[meta["name"]] = self.get_default_value(meta["type"])

        return result

    @staticmethod
    def get_default_value(meta_type: str) -> Any:
        """Given a meta type return the expected default type

        for example with a UInt64 (like a count_unique) return 0
        """
        if (
            meta_type.startswith("Int")
            or meta_type.startswith("UInt")
            or meta_type.startswith("Float")
        ):
            return 0
        else:
            return None


class AlertMetricsQueryBuilder(MetricsQueryBuilder):
    def __init__(
        self,
        *args: Any,
        granularity: int,
        **kwargs: Any,
    ):
        self._granularity = granularity
        super().__init__(*args, **kwargs)

    def resolve_limit(self, limit: Optional[int]) -> Optional[Limit]:
        return None

    def resolve_granularity(self) -> Granularity:
        return Granularity(self._granularity)


class HistogramMetricQueryBuilder(MetricsQueryBuilder):
    base_function_acl = ["histogram"]

    def __init__(
        self,
        histogram_params: HistogramParams,
        *args: Any,
        **kwargs: Any,
    ):
        self.params = kwargs["params"]
        self.histogram_aliases: List[str] = []
        self.num_buckets = histogram_params.num_buckets
        self.min_bin = histogram_params.start_offset
        self.max_bin = (
            histogram_params.start_offset + histogram_params.bucket_size * self.num_buckets
        )
        if "organization_id" in self.params:
            self.organization_id: int = cast(int, self.params["organization_id"])
        else:
            raise InvalidSearchQuery("Organization id required to create a metrics query")

        self.zoom_params: Optional[Function] = metrics_histogram.zoom_histogram(
            self.organization_id,
            self.num_buckets,
            self.min_bin,
            self.max_bin,
        )

        kwargs["functions_acl"] = kwargs.get("functions_acl", []) + self.base_function_acl
        super().__init__(*args, **kwargs)

    def run_query(self, referrer: str, use_cache: bool = False) -> Any:
        result = super().run_query(referrer, use_cache)
        for row in result["data"]:
            for key, value in row.items():
                if key in self.histogram_aliases:
                    row[key] = metrics_histogram.rebucket_histogram(
                        value, self.num_buckets, self.min_bin, self.max_bin
                    )

        return result


class TimeseriesMetricQueryBuilder(MetricsQueryBuilder):
    time_alias = "time"

    def __init__(
        self,
        params: ParamsType,
        interval: int,
        dataset: Optional[Dataset] = None,
        query: Optional[str] = None,
        selected_columns: Optional[List[str]] = None,
        allow_metric_aggregates: Optional[bool] = False,
        functions_acl: Optional[List[str]] = None,
        dry_run: Optional[bool] = False,
        limit: Optional[int] = 10000,
    ):
        super().__init__(
            params=params,
            query=query,
            dataset=dataset,
            selected_columns=selected_columns,
            allow_metric_aggregates=allow_metric_aggregates,
            auto_fields=False,
            functions_acl=functions_acl,
            dry_run=dry_run,
        )
        if self.granularity.granularity >= interval:
            for granularity in METRICS_GRANULARITIES:
                if granularity < interval:
                    self.granularity = Granularity(granularity)
                    break

        self.time_column = self.resolve_time_column(interval)
        self.limit = None if limit is None else Limit(limit)

        # This is a timeseries, the groupby will always be time
        self.groupby = [self.time_column]

    def resolve_time_column(self, interval: int) -> Function:
        """Need to round the timestamp to the interval requested

        We commonly use interval & granularity interchangeably, but in the case of the metrics dataset they must be
        considered as two separate things. The reason being the way we store metrics will rarely align with the
        start&end of the query.
        This means that we'll need to select granularity for data accuracy, and then use the clickhouse
        toStartOfInterval function to group results by their displayed interval

        eg.
        See test_builder.test_run_query_with_hour_interval for this in test form
        we have a query from yesterday at 15:30 -> today at 15:30
        there is 1 event at 15:45
        and we want the timeseries displayed at 1 hour intervals

        The event is in the quantized hour-aligned metrics bucket of 15:00, since the bounds of the query are
        (Yesterday 15:30, Today 15:30) the condition > Yesterday 15:30 means using the hour-aligned bucket you'd
        miss that event.

        So instead in this case we want the minute-aligned bucket, while rounding timestamp to the hour, so we'll
        only get data that is relevant because of the timestamp filters. And Snuba will merge the datasketches for
        us to get correct data.
        """
        if interval < 10:
            raise IncompatibleMetricsQuery(
                "Interval must be at least 10s because our smallest granularity is 10s"
            )

        return Function(
            "toStartOfInterval",
            [
                Column("timestamp"),
                Function("toIntervalSecond", [interval]),
                "Universal",
            ],
            self.time_alias,
        )

    def get_snql_query(self) -> List[Request]:
        """Because of the way metrics are structured a single request can result in >1 snql query

        This is because different functions will use different entities
        """
        # No need for primary from the query framework since there's no orderby to worry about
        _, query_framework = self._create_query_framework()

        queries: List[Request] = []
        for query_details in query_framework.values():
            if len(query_details.functions) > 0:
                queries.append(
                    Request(
                        dataset=self.dataset.value,
                        app_id="default",
                        query=Query(
                            match=query_details.entity,
                            select=query_details.functions,
                            where=self.where,
                            having=self.having,
                            groupby=self.groupby,
                            orderby=[OrderBy(self.time_column, Direction.ASC)],
                            granularity=self.granularity,
                            limit=self.limit,
                        ),
                    )
                )

        return queries

    def run_query(self, referrer: str, use_cache: bool = False) -> Any:
        queries = self.get_snql_query()
        if self.dry_run:
            return {
                "data": [],
                "meta": [],
            }
        if queries:
            results = bulk_snql_query(queries, referrer, use_cache)
        else:
            results = []

        time_map: Dict[str, Dict[str, Any]] = defaultdict(dict)
        meta_dict = {}
        for current_result in results:
            # there's only 1 thing in the groupby which is time
            for row in current_result["data"]:
                time_map[row[self.time_alias]].update(row)
            for meta in current_result["meta"]:
                meta_dict[meta["name"]] = meta["type"]

        return {
            "data": list(time_map.values()),
            "meta": [{"name": key, "type": value} for key, value in meta_dict.items()],
        }<|MERGE_RESOLUTION|>--- conflicted
+++ resolved
@@ -1850,15 +1850,11 @@
     def resolve_metric_index(self, value: str) -> Optional[int]:
         """Layer on top of the metric indexer so we'll only hit it at most once per value"""
         if value not in self._indexer_cache:
-<<<<<<< HEAD
-            result = indexer.resolve(self.organization_id, value)  # type: ignore
-=======
             if self.is_performance:
                 use_case_id = UseCaseKey.PERFORMANCE
             else:
                 use_case_id = UseCaseKey.RELEASE_HEALTH
             result = indexer.resolve(self.organization_id, value, use_case_id=use_case_id)  # type: ignore
->>>>>>> 2328a91f
             self._indexer_cache[value] = result
 
         return self._indexer_cache[value]

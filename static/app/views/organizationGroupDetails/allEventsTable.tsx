import {useState} from 'react';
import {Location} from 'history';

import LoadingError from 'sentry/components/loadingError';
import {t} from 'sentry/locale';
import {Organization} from 'sentry/types';
import EventView, {decodeSorts} from 'sentry/utils/discover/eventView';
import EventsTable from 'sentry/views/performance/transactionSummary/transactionEvents/eventsTable';

export interface Props {
  isPerfIssue: boolean;
  issueId: string;
  location: Location;
  organization: Organization;
}

const AllEventsTable = (props: Props) => {
  const {location, organization, issueId, isPerfIssue} = props;
<<<<<<< HEAD
  const [error, setError] = useState<string | undefined>(undefined);
  const eventView: EventView = EventView.fromLocation(props.location);

=======
  const eventView: EventView = EventView.fromLocation(location);
  eventView.sorts = decodeSorts(location);
>>>>>>> bf40fb0a
  eventView.fields = [
    {field: 'id'},
    {field: 'transaction'},
    {field: 'trace'},
    {field: 'release'},
    {field: 'environment'},
    {field: 'user.display'},
    ...(isPerfIssue ? [{field: 'transaction.duration'}] : []),
    {field: 'timestamp'},
  ];

  const idQuery = isPerfIssue
    ? `performance.issue_ids:${issueId}`
    : `issue.id:${issueId}`;
  eventView.query = `${idQuery} ${props.location.query.query || ''}`;

  const columnTitles: Readonly<string[]> = [
    t('event id'),
    t('transaction'),
    t('trace id'),
    t('release'),
    t('environment'),
    t('user'),
    ...(isPerfIssue ? [t('total duration')] : []),
    t('timestamp'),
  ];

  if (error) {
    return <LoadingError message={error} />;
  }

  return (
    <EventsTable
      eventView={eventView}
      location={location}
      organization={organization}
      setError={() => {
        (msg: string) => setError(msg);
      }}
      transactionName=""
      disablePagination
      columnTitles={columnTitles.slice()}
    />
  );
};

export default AllEventsTable;<|MERGE_RESOLUTION|>--- conflicted
+++ resolved
@@ -16,14 +16,9 @@
 
 const AllEventsTable = (props: Props) => {
   const {location, organization, issueId, isPerfIssue} = props;
-<<<<<<< HEAD
   const [error, setError] = useState<string | undefined>(undefined);
   const eventView: EventView = EventView.fromLocation(props.location);
-
-=======
-  const eventView: EventView = EventView.fromLocation(location);
   eventView.sorts = decodeSorts(location);
->>>>>>> bf40fb0a
   eventView.fields = [
     {field: 'id'},
     {field: 'transaction'},

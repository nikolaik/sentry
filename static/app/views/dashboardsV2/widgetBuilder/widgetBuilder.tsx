import {useEffect, useState} from 'react';
import {RouteComponentProps} from 'react-router';
import styled from '@emotion/styled';
import cloneDeep from 'lodash/cloneDeep';
import set from 'lodash/set';

import Button from 'sentry/components/button';
import {generateOrderOptions} from 'sentry/components/dashboards/widgetQueriesForm';
import SearchBar from 'sentry/components/events/searchBar';
import Input from 'sentry/components/forms/controls/input';
import RadioGroup from 'sentry/components/forms/controls/radioGroup';
import Field from 'sentry/components/forms/field';
import SelectControl from 'sentry/components/forms/selectControl';
import * as Layout from 'sentry/components/layouts/thirds';
import List from 'sentry/components/list';
import LoadingError from 'sentry/components/loadingError';
import PageFiltersContainer from 'sentry/components/organizations/pageFilters/container';
import {PanelAlert} from 'sentry/components/panels';
import SentryDocumentTitle from 'sentry/components/sentryDocumentTitle';
import {MAX_QUERY_LENGTH} from 'sentry/constants';
import {IconAdd, IconDelete} from 'sentry/icons';
import {t} from 'sentry/locale';
import {PageContent} from 'sentry/styles/organization';
import space from 'sentry/styles/space';
import {
  DateString,
  Organization,
  PageFilters,
  SelectValue,
  TagCollection,
} from 'sentry/types';
import {defined} from 'sentry/utils';
import {
  explodeField,
  generateFieldAsString,
  getAggregateAlias,
  QueryFieldValue,
} from 'sentry/utils/discover/fields';
import Measurements, {
  MeasurementCollection,
} from 'sentry/utils/measurements/measurements';
import {SPAN_OP_BREAKDOWN_FIELDS} from 'sentry/utils/performance/spanOperationBreakdowns/constants';
import withPageFilters from 'sentry/utils/withPageFilters';
import withTags from 'sentry/utils/withTags';
import {
  generateIssueWidgetFieldOptions,
  generateIssueWidgetOrderOptions,
} from 'sentry/views/dashboardsV2/widgetBuilder/issueWidget/utils';
import {generateFieldOptions} from 'sentry/views/eventsV2/utils';
import {IssueSortOptions} from 'sentry/views/issueList/utils';

import {DEFAULT_STATS_PERIOD} from '../data';
import {
  DashboardDetails,
  DashboardListItem,
  DashboardWidgetSource,
  Widget,
  WidgetQuery,
  WidgetType,
} from '../types';
import WidgetCard from '../widgetCard';

import BuildStep from './buildStep';
import {ColumnFields} from './columnFields';
import Header from './header';
import {DataSet, DisplayType, displayTypes, normalizeQueries} from './utils';
import {YAxisSelector} from './yAxisSelector';

const DATASET_CHOICES: [DataSet, string][] = [
  [DataSet.EVENTS, t('All Events (Errors and Transactions)')],
  [DataSet.ISSUES, t('Issues (States, Assignment, Time, etc.)')],
  // [DataSet.METRICS, t('Metrics (Release Health)')],
];

const DISPLAY_TYPES_OPTIONS = Object.keys(displayTypes).map(value => ({
  label: displayTypes[value],
  value,
}));

const QUERIES = {
  [DataSet.EVENTS]: {
    name: '',
    fields: ['count()'],
    conditions: '',
    orderby: '',
  },
  [DataSet.ISSUES]: {
    name: '',
    fields: ['issue', 'assignee', 'title'] as string[],
    conditions: '',
    orderby: '',
  },
  // [DataSet.METRICS]: {
  //   name: '',
  //   fields: [SessionMetric.SENTRY_SESSIONS_SESSION],
  //   conditions: '',
  //   orderby: '',
  // },
};

const WIDGET_TYPE_TO_DATA_SET = {
  [WidgetType.DISCOVER]: DataSet.EVENTS,
  [WidgetType.ISSUE]: DataSet.ISSUES,
  // [WidgetType.METRICS]: DataSet.METRICS,
};

type RouteParams = {
  orgId: string;
  dashboardId?: string;
  widgetId?: number;
};

type Props = RouteComponentProps<RouteParams, {}> & {
  dashboard: DashboardDetails;
  onSave: (Widgets: Widget[]) => void;
  organization: Organization;
  selection: PageFilters;
  tags: TagCollection;
  defaultTableColumns?: readonly string[];
  defaultTitle?: string;
  defaultWidgetQuery?: WidgetQuery;
  displayType?: DisplayType;
  end?: DateString;
  start?: DateString;
  statsPeriod?: string | null;
  widget?: Widget;
};

type State = {
  dashboards: DashboardListItem[];
  dataSet: DataSet;
  displayType: Widget['displayType'];
  interval: Widget['interval'];
  loading: boolean;
  queries: Widget['queries'];
  title: string;
  userHasModified: boolean;
  errors?: Record<'orderby' | 'conditions' | 'queries', any>;
  selectedDashboard?: SelectValue<string>;
};

function WidgetBuilder({
  dashboard,
  widget,
  params,
  location,
  organization,
  selection,
  start,
  end,
  statsPeriod,
  defaultWidgetQuery,
  displayType,
  defaultTitle,
  defaultTableColumns,
  tags,
}: Props) {
  const {widgetId, orgId, dashboardId} = params;
  const {source} = location.query;

  const isEditing = defined(widget);
  const orgSlug = organization.slug;
  const goBackLocation = {
    pathname: dashboardId
      ? `/organizations/${orgId}/dashboard/${dashboardId}/`
      : `/organizations/${orgId}/dashboards/new/`,
    query: {...location.query, dataSet: undefined},
  };

  // Construct PageFilters object using statsPeriod/start/end props so we can
  // render widget graph using saved timeframe from Saved/Prebuilt Query
  const pageFilters: PageFilters = statsPeriod
    ? {...selection, datetime: {start: null, end: null, period: statsPeriod, utc: null}}
    : start && end
    ? {...selection, datetime: {start, end, period: null, utc: null}}
    : selection;

  // when opening from discover or issues page, the user selects the dashboard in the widget UI
  const omitDashboardProp = [
    DashboardWidgetSource.DISCOVERV2,
    DashboardWidgetSource.ISSUE_DETAILS,
  ].includes(source);

  const [state, setState] = useState<State>(() => {
    if (!widget) {
      return {
        title: defaultTitle ?? t('Custom Widget'),
        displayType: displayType ?? DisplayType.TABLE,
        interval: '5m',
        queries: [defaultWidgetQuery ? {...defaultWidgetQuery} : {...QUERIES.events}],
        errors: undefined,
        loading: !!omitDashboardProp,
        dashboards: [],
        userHasModified: false,
        dataSet: DataSet.EVENTS,
      };
    }

    return {
      title: widget.title,
      displayType: widget.displayType,
      interval: widget.interval,
      queries: normalizeQueries(widget.displayType, widget.queries),
      errors: undefined,
      loading: false,
      dashboards: [],
      userHasModified: false,
      dataSet: widget.widgetType
        ? WIDGET_TYPE_TO_DATA_SET[widget.widgetType]
        : DataSet.EVENTS,
    };
  });

  const [blurTimeout, setBlurTimeout] = useState<null | number>(null);

  useEffect(() => {
    defaultFields();
  }, [state.displayType]);

  function defaultFields() {
    setState(prevState => {
      const newState = cloneDeep(prevState);
      const normalized = normalizeQueries(prevState.displayType, prevState.queries);

      if (prevState.displayType === DisplayType.TOP_N) {
        // TOP N display should only allow a single query
        normalized.splice(1);
      }

      if (!prevState.userHasModified) {
        // If the Widget is an issue widget,
        if (
          prevState.displayType === DisplayType.TABLE &&
          widget?.widgetType &&
          WIDGET_TYPE_TO_DATA_SET[widget.widgetType] === DataSet.ISSUES
        ) {
          set(newState, 'queries', widget.queries);
          set(newState, 'dataSet', DataSet.ISSUES);
          return {...newState, errors: undefined};
        }

        // Default widget provided by Add to Dashboard from Discover
        if (defaultWidgetQuery && defaultTableColumns) {
          // If switching to Table visualization, use saved query fields for Y-Axis if user has not made query changes
          // This is so the widget can reflect the same columns as the table in Discover without requiring additional user input
          if (prevState.displayType === DisplayType.TABLE) {
            normalized.forEach(query => {
              query.fields = [...defaultTableColumns];
            });
          } else if (prevState.displayType === displayType) {
            // When switching back to original display type, default fields back to the fields provided from the discover query
            normalized.forEach(query => {
              query.fields = [...defaultWidgetQuery.fields];
              query.orderby = defaultWidgetQuery.orderby;
            });
          }
        }
      }

      if (prevState.dataSet === DataSet.ISSUES) {
        set(newState, 'dataSet', DataSet.EVENTS);
      }

      set(newState, 'queries', normalized);

      return {...newState, errors: undefined};
    });
  }

  function handleDataSetChange(newDataSet: string) {
    setState(prevState => {
      const newState = cloneDeep(prevState);
      newState.queries.splice(0, newState.queries.length);
      set(newState, 'dataSet', newDataSet);

      if (newDataSet === DataSet.ISSUES) {
        set(newState, 'displayType', DisplayType.TABLE);
      }

      newState.queries.push(
        ...(widget?.widgetType &&
        WIDGET_TYPE_TO_DATA_SET[widget.widgetType] === newDataSet
          ? widget.queries
          : [QUERIES[newDataSet]])
      );

      set(newState, 'userHasModified', true);
      return {...newState, errors: undefined};
    });
  }

  function handleAddSearchConditions() {
    setState(prevState => {
      const newState = cloneDeep(prevState);
      const query = cloneDeep(QUERIES.events);
      query.fields = prevState.queries[0].fields;
      newState.queries.push(query);
      return newState;
    });
  }

  function handleQueryRemove(index: number) {
    setState(prevState => {
      const newState = cloneDeep(prevState);
      newState.queries.splice(index, 1);
      return {...newState, errors: undefined};
    });
  }

  function handleQueryChange(queryIndex: number, newQuery: WidgetQuery) {
    setState(prevState => {
      const newState = cloneDeep(prevState);
      set(newState, `queries.${queryIndex}`, newQuery);
      set(newState, 'userHasModified', true);
      return {...newState, errors: undefined};
    });
  }

<<<<<<< HEAD
  function handleChangeYAxisOrColumnField(newFields: QueryFieldValue[]) {
=======
  if (
    isEditing &&
    (!defined(widgetId) ||
      !dashboard.widgets.find(dashboardWidget => dashboardWidget.id === String(widgetId)))
  ) {
    return (
      <SentryDocumentTitle title={dashboard.title} orgSlug={orgSlug}>
        <PageContent>
          <LoadingError message={t('Widget not found.')} />
        </PageContent>
      </SentryDocumentTitle>
    );
  }

  function handleYAxisOrColumnFieldChange(newFields: QueryFieldValue[]) {
>>>>>>> 780ab29d
    const fieldStrings = newFields.map(generateFieldAsString);
    const aggregateAliasFieldStrings = fieldStrings.map(getAggregateAlias);

    for (const index in state.queries) {
      const queryIndex = Number(index);
      const query = state.queries[queryIndex];

      const descending = query.orderby.startsWith('-');
      const orderbyAggregateAliasField = query.orderby.replace('-', '');
      const prevAggregateAliasFieldStrings = query.fields.map(getAggregateAlias);
      const newQuery = cloneDeep(query);
      newQuery.fields = fieldStrings;
      if (
        !aggregateAliasFieldStrings.includes(orderbyAggregateAliasField) &&
        query.orderby !== ''
      ) {
        if (prevAggregateAliasFieldStrings.length === newFields.length) {
          // The Field that was used in orderby has changed. Get the new field.
          newQuery.orderby = `${descending && '-'}${
            aggregateAliasFieldStrings[
              prevAggregateAliasFieldStrings.indexOf(orderbyAggregateAliasField)
            ]
          }`;
        } else {
          newQuery.orderby = '';
        }
      }

      handleQueryChange(queryIndex, newQuery);
    }
  }

  function getAmendedFieldOptions(measurements: MeasurementCollection) {
    return generateFieldOptions({
      organization,
      tagKeys: Object.values(tags).map(({key}) => key),
      measurementKeys: Object.values(measurements).map(({key}) => key),
      spanOperationBreakdownKeys: SPAN_OP_BREAKDOWN_FIELDS,
    });
  }

  if (
    isEditing &&
    (!defined(widgetId) ||
      !dashboard.widgets.find(dashboardWidget => dashboardWidget.id === String(widgetId)))
  ) {
    return (
      <SentryDocumentTitle title={dashboard.title} orgSlug={orgSlug}>
        <PageContent>
          <LoadingError message={t('Widget not found.')} />
        </PageContent>
      </SentryDocumentTitle>
    );
  }

  const widgetType =
    state.dataSet === DataSet.EVENTS
      ? WidgetType.DISCOVER
      : state.dataSet === DataSet.ISSUES
      ? WidgetType.ISSUE
      : WidgetType.METRICS;

  const canAddSearchConditions =
    [
      DisplayType.LINE,
      DisplayType.AREA,
      DisplayType.STACKED_AREA,
      DisplayType.BAR,
    ].includes(state.displayType) && state.queries.length < 3;

  const hideLegendAlias = [
    DisplayType.TABLE,
    DisplayType.WORLD_MAP,
    DisplayType.BIG_NUMBER,
  ].includes(state.displayType);

  const explodedFields = state.queries[0].fields.map(field => explodeField({field}));

  return (
    <SentryDocumentTitle title={dashboard.title} orgSlug={orgSlug}>
      <PageFiltersContainer
        skipLoadLastUsed={organization.features.includes('global-views')}
        defaultSelection={{
          datetime: {start: null, end: null, utc: false, period: DEFAULT_STATS_PERIOD},
        }}
      >
        <PageContentWithoutPadding>
          <Header
            orgSlug={orgSlug}
            title={state.title}
            dashboardTitle={dashboard.title}
            goBackLocation={goBackLocation}
            onChangeTitle={newTitle => setState({...state, title: newTitle})}
          />
          <Layout.Body>
            <BuildSteps symbol="colored-numeric">
              <BuildStep
                title={t('Choose your visualization')}
                description={t(
                  'This is a preview of how your widget will appear in the dashboard.'
                )}
              >
                <VisualizationWrapper>
                  <DisplayTypeOptions
                    name="displayType"
                    options={DISPLAY_TYPES_OPTIONS}
                    value={state.displayType}
                    onChange={(option: {label: string; value: DisplayType}) => {
                      setState({...state, displayType: option.value});
                    }}
                  />
                  <WidgetCard
                    organization={organization}
                    selection={pageFilters}
                    widget={{
                      title: state.title,
                      displayType: state.displayType,
                      interval: state.interval,
                      queries: state.queries,
                      widgetType,
                    }}
                    isEditing={false}
                    widgetLimitReached={false}
                    renderErrorMessage={errorMessage =>
                      typeof errorMessage === 'string' && (
                        <PanelAlert type="error">{errorMessage}</PanelAlert>
                      )
                    }
                    isSorting={false}
                    currentWidgetDragging={false}
                    noLazyLoad
                  />
                </VisualizationWrapper>
              </BuildStep>
              <BuildStep
                title={t('Choose your data set')}
                description={t(
                  'Monitor specific events such as errors and transactions or metrics based on Release Health.'
                )}
              >
                <DataSetChoices
                  label="dataSet"
                  value={state.dataSet}
                  choices={DATASET_CHOICES}
                  disabledChoices={
                    state.displayType !== DisplayType.TABLE
                      ? [
                          [
                            DATASET_CHOICES[1][0],
                            t('This data set is restricted to the table visualization.'),
                          ],
                        ]
                      : undefined
                  }
                  onChange={handleDataSetChange}
                />
              </BuildStep>
              {[DisplayType.TABLE, DisplayType.TOP_N].includes(state.displayType) && (
                <BuildStep
                  title={t('Columns')}
                  description="Description of what this means"
                >
                  {state.dataSet === DataSet.EVENTS ? (
                    <Measurements>
                      {({measurements}) => (
                        <ColumnFields
                          displayType={state.displayType}
                          organization={organization}
                          widgetType={widgetType}
                          columns={explodedFields}
                          errors={state.errors?.queries}
                          fieldOptions={getAmendedFieldOptions(measurements)}
<<<<<<< HEAD
                          onChange={handleChangeYAxisOrColumnField}
=======
                          onChange={handleYAxisOrColumnFieldChange}
>>>>>>> 780ab29d
                        />
                      )}
                    </Measurements>
                  ) : (
                    <ColumnFields
                      displayType={state.displayType}
                      organization={organization}
                      widgetType={widgetType}
                      columns={state.queries[0].fields.map(field =>
                        explodeField({field})
                      )}
                      errors={
                        state.errors?.queries?.[0]
                          ? [state.errors?.queries?.[0]]
                          : undefined
                      }
                      fieldOptions={generateIssueWidgetFieldOptions()}
                      onChange={newFields => {
                        const fieldStrings = newFields.map(generateFieldAsString);
                        const newQuery = cloneDeep(state.queries[0]);
                        newQuery.fields = fieldStrings;
                        handleQueryChange(0, newQuery);
                      }}
                    />
                  )}
                </BuildStep>
              )}
              {![DisplayType.TABLE].includes(state.displayType) && (
                <BuildStep
                  title={t('Choose your y-axis')}
                  description="Description of what this means"
                >
                  <Measurements>
                    {({measurements}) => (
                      <YAxisSelector
                        widgetType={widgetType}
                        displayType={state.displayType}
                        fields={explodedFields}
                        fieldOptions={getAmendedFieldOptions(measurements)}
<<<<<<< HEAD
                        onChange={handleChangeYAxisOrColumnField}
                        errors={state.errors?.queries}
=======
                        onChange={handleYAxisOrColumnFieldChange}
                        // TODO: errors={getFirstQueryError('fields')}
>>>>>>> 780ab29d
                      />
                    )}
                  </Measurements>
                </BuildStep>
              )}
              <BuildStep title={t('Query')} description="Description of what this means">
                <div>
                  {state.queries.map((query, queryIndex) => {
                    return (
                      <QueryField
                        key={queryIndex}
                        inline={false}
                        flexibleControlStateSize
                        stacked
                        error={state.errors?.[queryIndex].conditions}
                      >
                        <SearchConditionsWrapper>
                          <Search
                            searchSource="widget_builder"
                            organization={organization}
                            projectIds={selection.projects}
                            query={query.conditions}
                            fields={[]}
                            onSearch={field => {
                              // SearchBar will call handlers for both onSearch and onBlur
                              // when selecting a value from the autocomplete dropdown. This can
                              // cause state issues for the search bar in our use case. To prevent
                              // this, we set a timer in our onSearch handler to block our onBlur
                              // handler from firing if it is within 200ms, ie from clicking an
                              // autocomplete value.
                              setBlurTimeout(
                                window.setTimeout(() => {
                                  setBlurTimeout(null);
                                }, 200)
                              );

                              const newQuery: WidgetQuery = {
                                ...state.queries[queryIndex],
                                conditions: field,
                              };
                              handleQueryChange(queryIndex, newQuery);
                            }}
                            onBlur={field => {
                              if (!blurTimeout) {
                                const newQuery: WidgetQuery = {
                                  ...state.queries[queryIndex],
                                  conditions: field,
                                };
                                handleQueryChange(queryIndex, newQuery);
                              }
                            }}
                            useFormWrapper={false}
                            maxQueryLength={MAX_QUERY_LENGTH}
                          />
                          {!hideLegendAlias && (
                            <LegendAliasInput
                              type="text"
                              name="name"
                              required
                              value={query.name}
                              placeholder={t('Legend Alias')}
                              onChange={event => {
                                const newQuery: WidgetQuery = {
                                  ...state.queries[queryIndex],
                                  name: event.target.value,
                                };
                                handleQueryChange(queryIndex, newQuery);
                              }}
                            />
                          )}
                          {state.queries.length > 1 && (
                            <Button
                              size="zero"
                              borderless
                              onClick={() => handleQueryRemove(queryIndex)}
                              icon={<IconDelete />}
                              title={t('Remove query')}
                              aria-label={t('Remove query')}
                            />
                          )}
                        </SearchConditionsWrapper>
                      </QueryField>
                    );
                  })}
                  {canAddSearchConditions && (
                    <Button
                      size="small"
                      icon={<IconAdd isCircled />}
                      onClick={handleAddSearchConditions}
                    >
                      {t('Add query')}
                    </Button>
                  )}
                </div>
              </BuildStep>
              {[DisplayType.TABLE, DisplayType.TOP_N].includes(state.displayType) && (
                <BuildStep
                  title={t('Sort by')}
                  description="Description of what this means"
                >
                  <Field
                    inline={false}
                    flexibleControlStateSize
                    stacked
                    error={state.errors?.orderby}
                  >
                    {state.dataSet === DataSet.EVENTS ? (
                      <SelectControl
                        menuPlacement="auto"
                        value={state.queries[0].orderby}
                        name="orderby"
                        options={generateOrderOptions(state.queries[0].fields)}
                        onChange={(option: SelectValue<string>) => {
                          const newQuery: WidgetQuery = {
                            ...state.queries[0],
                            orderby: option.value,
                          };
                          handleQueryChange(0, newQuery);
                        }}
                      />
                    ) : (
                      <SelectControl
                        menuPlacement="auto"
                        value={state.queries[0].orderby || IssueSortOptions.DATE}
                        name="orderby"
                        options={generateIssueWidgetOrderOptions(
                          organization?.features?.includes('issue-list-trend-sort')
                        )}
                        onChange={(option: SelectValue<string>) => {
                          const newQuery: WidgetQuery = {
                            ...state.queries[0],
                            orderby: option.value,
                          };
                          handleQueryChange(0, newQuery);
                        }}
                      />
                    )}
                  </Field>
                </BuildStep>
              )}
            </BuildSteps>
          </Layout.Body>
        </PageContentWithoutPadding>
      </PageFiltersContainer>
    </SentryDocumentTitle>
  );
}

export default withPageFilters(withTags(WidgetBuilder));

const PageContentWithoutPadding = styled(PageContent)`
  padding: 0;
`;

const VisualizationWrapper = styled('div')`
  display: flex;
  flex-direction: column;
  margin-right: ${space(2)};
`;

const DataSetChoices = styled(RadioGroup)`
  @media (min-width: ${p => p.theme.breakpoints[2]}) {
    grid-auto-flow: column;
  }
`;

const DisplayTypeOptions = styled(SelectControl)`
  margin-bottom: ${space(1)};
`;

const SearchConditionsWrapper = styled('div')`
  display: flex;
  align-items: center;

  > * + * {
    margin-left: ${space(1)};
  }
`;

const Search = styled(SearchBar)`
  flex-grow: 1;
`;

const LegendAliasInput = styled(Input)`
  width: 33%;
`;

const QueryField = styled(Field)`
  padding-bottom: ${space(1)};
`;

const BuildSteps = styled(List)`
  gap: ${space(4)};
  max-width: 100%;

  @media (min-width: ${p => p.theme.breakpoints[4]}) {
    max-width: 50%;
  }
`;<|MERGE_RESOLUTION|>--- conflicted
+++ resolved
@@ -316,25 +316,7 @@
     });
   }
 
-<<<<<<< HEAD
-  function handleChangeYAxisOrColumnField(newFields: QueryFieldValue[]) {
-=======
-  if (
-    isEditing &&
-    (!defined(widgetId) ||
-      !dashboard.widgets.find(dashboardWidget => dashboardWidget.id === String(widgetId)))
-  ) {
-    return (
-      <SentryDocumentTitle title={dashboard.title} orgSlug={orgSlug}>
-        <PageContent>
-          <LoadingError message={t('Widget not found.')} />
-        </PageContent>
-      </SentryDocumentTitle>
-    );
-  }
-
   function handleYAxisOrColumnFieldChange(newFields: QueryFieldValue[]) {
->>>>>>> 780ab29d
     const fieldStrings = newFields.map(generateFieldAsString);
     const aggregateAliasFieldStrings = fieldStrings.map(getAggregateAlias);
 
@@ -507,11 +489,7 @@
                           columns={explodedFields}
                           errors={state.errors?.queries}
                           fieldOptions={getAmendedFieldOptions(measurements)}
-<<<<<<< HEAD
-                          onChange={handleChangeYAxisOrColumnField}
-=======
                           onChange={handleYAxisOrColumnFieldChange}
->>>>>>> 780ab29d
                         />
                       )}
                     </Measurements>
@@ -551,13 +529,8 @@
                         displayType={state.displayType}
                         fields={explodedFields}
                         fieldOptions={getAmendedFieldOptions(measurements)}
-<<<<<<< HEAD
-                        onChange={handleChangeYAxisOrColumnField}
+                        onChange={handleYAxisOrColumnFieldChange}
                         errors={state.errors?.queries}
-=======
-                        onChange={handleYAxisOrColumnFieldChange}
-                        // TODO: errors={getFirstQueryError('fields')}
->>>>>>> 780ab29d
                       />
                     )}
                   </Measurements>

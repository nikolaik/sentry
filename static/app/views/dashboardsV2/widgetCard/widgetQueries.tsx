--- conflicted
+++ resolved
@@ -295,22 +295,14 @@
       // If one of the queries is sampled, then mark the whole thing as sampled
       isMetricsData = isMetricsData === false ? false : data.meta?.isMetricsData;
 
-<<<<<<< HEAD
-        // Cast so we can add the title.
-        const tableData = this.config.transformTable(
-          data,
-          widget.queries[0],
-          organization,
-          selection
-        ) as TableDataWithTitle;
-        tableData.title = widget.queries[i]?.name ?? '';
-=======
       // Cast so we can add the title.
-      const tableData = this.config.transformTable(data, widget.queries[0], {
+      const tableData = this.config.transformTable(
+        data,
+        widget.queries[0],
         organization,
-      }) as TableDataWithTitle;
+        selection
+      ) as TableDataWithTitle;
       tableData.title = widget.queries[i]?.name ?? '';
->>>>>>> ab0b78f5
 
       // Overwrite the local var to work around state being stale in tests.
       tableResults = [...tableResults, tableData];

import {useRef, useState} from 'react';
import styled from '@emotion/styled';
import {Observer} from 'mobx-react';

import Alert from 'sentry/components/alert';
import {RadioOption} from 'sentry/components/forms/controls/radioGroup';
import FieldGroup from 'sentry/components/forms/fieldGroup';
import NumberField from 'sentry/components/forms/fields/numberField';
import RadioField from 'sentry/components/forms/fields/radioField';
import SelectField from 'sentry/components/forms/fields/selectField';
import SentryProjectSelectorField from 'sentry/components/forms/fields/sentryProjectSelectorField';
import TextField from 'sentry/components/forms/fields/textField';
import Form, {FormProps} from 'sentry/components/forms/form';
import FormModel from 'sentry/components/forms/model';
import ExternalLink from 'sentry/components/links/externalLink';
import List from 'sentry/components/list';
import ListItem from 'sentry/components/list/listItem';
import Text from 'sentry/components/text';
import TextCopyInput from 'sentry/components/textCopyInput';
import TimeSince from 'sentry/components/timeSince';
import {timezoneOptions} from 'sentry/data/timezones';
import {t, tct, tn} from 'sentry/locale';
import space from 'sentry/styles/space';
import {SelectValue} from 'sentry/types';
import {isActiveSuperuser} from 'sentry/utils/isActiveSuperuser';
import commonTheme from 'sentry/utils/theme';
import usePageFilters from 'sentry/utils/usePageFilters';
import useProjects from 'sentry/utils/useProjects';
import {crontabAsText} from 'sentry/views/monitors/utils';

import {
  IntervalConfig,
  Monitor,
  MonitorConfig,
  MonitorType,
  ScheduleType,
} from '../types';

const SCHEDULE_OPTIONS: RadioOption<string>[] = [
  [ScheduleType.CRONTAB, t('Crontab')],
  [ScheduleType.INTERVAL, t('Interval')],
];

const DEFAULT_MONITOR_TYPE = 'cron_job';

const getIntervals = (n: number): SelectValue<string>[] => [
  {value: 'minute', label: tn('minute', 'minutes', n)},
  {value: 'hour', label: tn('hour', 'hours', n)},
  {value: 'day', label: tn('day', 'days', n)},
  {value: 'week', label: tn('week', 'weeks', n)},
  {value: 'month', label: tn('month', 'months', n)},
  {value: 'year', label: tn('year', 'years', n)},
];

type Props = {
  apiEndpoint: string;
  apiMethod: FormProps['apiMethod'];
  onSubmitSuccess: FormProps['onSubmitSuccess'];
  monitor?: Monitor;
  submitLabel?: string;
};

type TransformedData = {
  config?: Partial<MonitorConfig>;
};

function transformData(_data: Record<string, any>, model: FormModel) {
  return model.fields.toJSON().reduce<TransformedData>((data, [k, v]) => {
    // We're only concerned with transforming the config
    if (!k.startsWith('config.')) {
      data[k] = v;
      return data;
    }

    // Default to empty object
    data.config ??= {};

    if (k === 'config.schedule.frequency' || k === 'config.schedule.interval') {
      if (!Array.isArray(data.config.schedule)) {
        data.config.schedule = [1, 'hour'];
      }
    }

    if (Array.isArray(data.config.schedule) && k === 'config.schedule.frequency') {
      data.config.schedule![0] = parseInt(v as string, 10);
      return data;
    }

    if (Array.isArray(data.config.schedule) && k === 'config.schedule.interval') {
      data.config.schedule![1] = v as IntervalConfig['schedule'][1];
      return data;
    }

    data.config[k.substr(7)] = v;
    return data;
  }, {});
}

function MonitorForm({
  monitor,
  submitLabel,
  apiEndpoint,
  apiMethod,
  onSubmitSuccess,
}: Props) {
  const form = useRef(new FormModel({transformData}));
  const {projects} = useProjects();
  const {selection} = usePageFilters();
  const [crontabInput, setCrontabInput] = useState(
    monitor?.config.schedule_type === ScheduleType.CRONTAB
      ? monitor?.config.schedule
      : null
  );

  function formDataFromConfig(type: MonitorType, config: MonitorConfig) {
    const rv = {};
    switch (type) {
      case 'cron_job':
        rv['config.schedule_type'] = config.schedule_type;
        rv['config.checkin_margin'] = config.checkin_margin;
        rv['config.max_runtime'] = config.max_runtime;

        switch (config.schedule_type) {
          case 'interval':
            rv['config.schedule.frequency'] = config.schedule[0];
            rv['config.schedule.interval'] = config.schedule[1];
            break;
          case 'crontab':
          default:
            rv['config.schedule'] = config.schedule;
            rv['config.timezone'] = config.timezone;
        }
        break;
      default:
    }
    return rv;
  }

  const selectedProjectId = selection.projects[0];
  const selectedProject = selectedProjectId
    ? projects.find(p => p.id === selectedProjectId + '')
    : null;

  const isSuperuser = isActiveSuperuser();
  const filteredProjects = projects.filter(project => isSuperuser || project.isMember);

  const parsedSchedule = crontabAsText(crontabInput);

  return (
    <Form
      allowUndo
      requireChanges
      apiEndpoint={apiEndpoint}
      apiMethod={apiMethod}
      model={form.current}
      initialData={
        monitor
          ? {
              name: monitor.name,
              type: monitor.type ?? DEFAULT_MONITOR_TYPE,
              project: monitor.project.slug,
              ...formDataFromConfig(monitor.type, monitor.config),
            }
          : {
              project: selectedProject ? selectedProject.slug : null,
              type: DEFAULT_MONITOR_TYPE,
            }
      }
      onSubmitSuccess={onSubmitSuccess}
      submitLabel={submitLabel}
    >
      <StyledList symbol="colored-numeric">
        <StyledListItem>{t('Add a name and project')}</StyledListItem>
        <ListItemSubText>
          {t('The monitor name will show up in alerts and notifications')}
        </ListItemSubText>
        <InputGroup>
          <StyledTextField
            name="name"
            placeholder={t('My Cron Job')}
            required
            stacked
            inline={false}
          />
          <StyledSentryProjectSelectorField
            name="project"
<<<<<<< HEAD
            projects={filteredProjects}
=======
            projects={projects.filter(project => project.isMember)}
            placeholder={t('Choose Project')}
>>>>>>> cb9f9c54
            disabled={!!monitor}
            disabledReason={t('Existing monitors cannot be moved between projects')}
            valueIsSlug
            required
            stacked
            inline={false}
          />
          {monitor && (
            <StyledFieldGroup flexibleControlStateSize stacked inline={false}>
              <StyledTextCopyInput>{monitor.slug}</StyledTextCopyInput>
            </StyledFieldGroup>
          )}
        </InputGroup>

        <StyledListItem>{t('Choose your schedule type')}</StyledListItem>
        <ListItemSubText>
          {tct('You can use [link:the crontab syntax] or our interval schedule.', {
            link: <ExternalLink href="https://en.wikipedia.org/wiki/Cron" />,
          })}
        </ListItemSubText>
        <InputGroup>
          <RadioField
            name="config.schedule_type"
            choices={SCHEDULE_OPTIONS}
            defaultValue={ScheduleType.CRONTAB}
            orientInline
            required
            stacked
            inline={false}
          />
        </InputGroup>
        <StyledListItem>{t('Choose your schedule')}</StyledListItem>
        <ListItemSubText>
          {t('How often you expect your recurring jobs to run.')}
        </ListItemSubText>
        <InputGroup>
          {monitor !== undefined && monitor.nextCheckIn && (
            <Alert type="info">
              {tct(
                'Any changes you make to the execution schedule will only be applied after the next expected check-in [nextCheckin].',
                {
                  nextCheckin: (
                    <strong>
                      <TimeSince date={monitor.nextCheckIn} />
                    </strong>
                  ),
                }
              )}
            </Alert>
          )}
          <Observer>
            {() => {
              const schedule_type = form.current.getValue('config.schedule_type');
              if (schedule_type === 'crontab') {
                return (
                  <ScheduleGroupInputs>
                    <StyledTextField
                      name="config.schedule"
                      placeholder="*/5 * * * *"
                      css={{input: {fontFamily: commonTheme.text.familyMono}}}
                      required
                      stacked
                      onChange={setCrontabInput}
                      inline={false}
                    />
                    <StyledSelectField
                      name="config.timezone"
                      defaultValue="UTC"
                      options={timezoneOptions}
                      required
                      stacked
                      inline={false}
                    />
                    {parsedSchedule && <CronstrueText>"{parsedSchedule}"</CronstrueText>}
                  </ScheduleGroupInputs>
                );
              }
              if (schedule_type === 'interval') {
                return (
                  <ScheduleGroupInputs interval>
                    <LabelText>{t('Every')}</LabelText>
                    <StyledNumberField
                      name="config.schedule.frequency"
                      placeholder="e.g. 1"
                      required
                      stacked
                      inline={false}
                    />
                    <StyledSelectField
                      name="config.schedule.interval"
                      options={getIntervals(
                        Number(form.current.getValue('config.schedule.frequency') ?? 1)
                      )}
                      placeholder="minute"
                      required
                      stacked
                      inline={false}
                    />
                  </ScheduleGroupInputs>
                );
              }
              return null;
            }}
          </Observer>
        </InputGroup>
        <StyledListItem>{t('Set a missed status')}</StyledListItem>
        <ListItemSubText>
          {t("The number of minutes we'll wait before we consider a check-in as missed.")}
        </ListItemSubText>
        <InputGroup>
          <StyledNumberField
            name="config.checkin_margin"
            placeholder="e.g. 30"
            stacked
            inline={false}
          />
        </InputGroup>
        <StyledListItem>{t('Set a failed status')}</StyledListItem>
        <ListItemSubText>
          {t(
            "The number of minutes a check-in is allowed to run before it's considered failed."
          )}
        </ListItemSubText>
        <InputGroup>
          <StyledNumberField
            name="config.max_runtime"
            placeholder="e.g. 30"
            stacked
            inline={false}
          />
        </InputGroup>
      </StyledList>
    </Form>
  );
}

export default MonitorForm;

const StyledList = styled(List)`
  width: 600px;
`;

const StyledTextCopyInput = styled(TextCopyInput)`
  padding: 0;
`;

const StyledNumberField = styled(NumberField)`
  padding: 0;
`;

const StyledSelectField = styled(SelectField)`
  padding: 0;
`;

const StyledFieldGroup = styled(FieldGroup)`
  padding: 0;
`;

const StyledTextField = styled(TextField)`
  padding: 0;
`;

const StyledSentryProjectSelectorField = styled(SentryProjectSelectorField)`
  padding: 0;
`;

const StyledListItem = styled(ListItem)`
  font-size: ${p => p.theme.fontSizeExtraLarge};
  font-weight: bold;
  line-height: 1.3;
`;

const LabelText = styled(Text)`
  font-weight: bold;
  color: ${p => p.theme.subText};
`;

const ListItemSubText = styled(LabelText)`
  font-weight: normal;
  padding-left: ${space(4)};
`;

const InputGroup = styled('div')`
  padding-left: ${space(4)};
  margin-top: ${space(1)};
  margin-bottom: ${space(4)};
  display: flex;
  flex-direction: column;
  gap: ${space(1)};
`;

const ScheduleGroupInputs = styled('div')<{interval?: boolean}>`
  display: grid;
  align-items: center;
  gap: ${space(1)};
  grid-template-columns: ${p => p.interval && 'auto'} 1fr 2fr;
`;

const CronstrueText = styled(LabelText)`
  font-weight: normal;
  font-size: ${p => p.theme.fontSizeExtraSmall};
  font-family: ${p => p.theme.text.familyMono};
  grid-column: auto / span 2;
`;<|MERGE_RESOLUTION|>--- conflicted
+++ resolved
@@ -184,12 +184,8 @@
           />
           <StyledSentryProjectSelectorField
             name="project"
-<<<<<<< HEAD
             projects={filteredProjects}
-=======
-            projects={projects.filter(project => project.isMember)}
             placeholder={t('Choose Project')}
->>>>>>> cb9f9c54
             disabled={!!monitor}
             disabledReason={t('Existing monitors cannot be moved between projects')}
             valueIsSlug

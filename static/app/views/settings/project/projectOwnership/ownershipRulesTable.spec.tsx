--- conflicted
+++ resolved
@@ -105,10 +105,7 @@
     expect(screen.queryByText('mytag')).toBeInTheDocument();
   });
 
-<<<<<<< HEAD
-  it('should paginate results', async () => {
-=======
-  it('preserves selected teams when rules are updated', () => {
+  it('preserves selected teams when rules are updated', async () => {
     const rules: ParsedOwnershipRule[] = [
       {
         matcher: {pattern: 'filepath', type: 'path'},
@@ -125,8 +122,8 @@
     );
 
     // Clear the filter
-    userEvent.click(screen.getByRole('button', {name: 'My Teams'}));
-    userEvent.click(screen.getByRole('button', {name: 'Clear'}));
+    await userEvent.click(screen.getByRole('button', {name: 'My Teams'}));
+    await userEvent.click(screen.getByRole('button', {name: 'Clear'}));
     expect(screen.getAllByText('path')).toHaveLength(2);
 
     const newRules: ParsedOwnershipRule[] = [
@@ -142,8 +139,7 @@
     expect(screen.getByRole('button', {name: 'Everyone'})).toBeInTheDocument();
   });
 
-  it('should paginate results', () => {
->>>>>>> f0cfb25d
+  it('should paginate results', async () => {
     const owners: Actor[] = [{type: 'user', id: user1.id, name: user1.name}];
     const rules: ParsedOwnershipRule[] = Array(100)
       .fill(0)

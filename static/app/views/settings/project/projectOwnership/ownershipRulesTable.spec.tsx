import {render, screen, userEvent} from 'sentry-test/reactTestingLibrary';

import ConfigStore from 'sentry/stores/configStore';
import MemberListStore from 'sentry/stores/memberListStore';
import type {Actor, ParsedOwnershipRule} from 'sentry/types';

import {OwnershipRulesTable} from './ownshipRulesTable';

describe('OwnershipRulesTable', () => {
  const user1 = TestStubs.User();
  const user2 = TestStubs.User({id: '2', name: 'Jane Doe'});

  beforeEach(() => {
    ConfigStore.init();
    ConfigStore.set('user', user1);
    MemberListStore.init();
    MemberListStore.loadInitialData([user1, user2]);
  });

  it('should render empty state', () => {
    render(<OwnershipRulesTable projectRules={[]} codeowners={[]} />);
    expect(screen.getByText('No ownership rules found')).toBeInTheDocument();
  });

  it('should render project owners members', () => {
    const rules: ParsedOwnershipRule[] = [
      {
        matcher: {pattern: 'pattern', type: 'path'},
        owners: [{type: 'user', id: user1.id, name: user1.name}],
      },
    ];

    render(<OwnershipRulesTable projectRules={rules} codeowners={[]} />);

    expect(screen.getByText('path')).toBeInTheDocument();
    expect(screen.getByText('pattern')).toBeInTheDocument();
    expect(screen.getByText(user1.name)).toBeInTheDocument();
  });

  it('should render multiple project owners', () => {
    const rules: ParsedOwnershipRule[] = [
      {
        matcher: {pattern: 'pattern', type: 'path'},
        owners: [
          {type: 'user', id: user1.id, name: user1.name},
          {type: 'user', id: user2.id, name: user2.name},
        ],
      },
    ];

    render(<OwnershipRulesTable projectRules={rules} codeowners={[]} />);

    expect(screen.getByText('path')).toBeInTheDocument();
    expect(screen.getByText('pattern')).toBeInTheDocument();
    expect(screen.getByText(`${user1.name} and 1 other`)).toBeInTheDocument();
    expect(screen.queryByText(user2.name)).not.toBeInTheDocument();
  });

  it('should filter by rule type and pattern', async () => {
    const owners: Actor[] = [{type: 'user', id: user1.id, name: user1.name}];
    const rules: ParsedOwnershipRule[] = [
      {matcher: {pattern: 'filepath', type: 'path'}, owners},
      {matcher: {pattern: 'mytag', type: 'tag'}, owners},
    ];

    render(<OwnershipRulesTable projectRules={rules} codeowners={[]} />);

    const searchbar = screen.getByPlaceholderText('Search by type or rule');
    await userEvent.click(searchbar);
    await userEvent.paste('path');

    expect(screen.getByText('filepath')).toBeInTheDocument();
    expect(screen.queryByText('mytag')).not.toBeInTheDocument();

<<<<<<< HEAD
    await userEvent.clear(searchbar);
    await userEvent.paste('mytag');
=======
    // Change the filter to mytag
    userEvent.clear(searchbar);
    userEvent.paste(searchbar, 'mytag');
>>>>>>> 79483632

    expect(screen.getByText('mytag')).toBeInTheDocument();
    expect(screen.queryByText('filepath')).not.toBeInTheDocument();
  });

<<<<<<< HEAD
  it('should paginate results', async () => {
=======
  it('should filter by my teams by default', () => {
    const rules: ParsedOwnershipRule[] = [
      {
        matcher: {pattern: 'filepath', type: 'path'},
        owners: [{type: 'user', id: user1.id, name: user1.name}],
      },
      {
        matcher: {pattern: 'mytag', type: 'tag'},
        owners: [{type: 'user', id: user2.id, name: user2.name}],
      },
    ];

    render(<OwnershipRulesTable projectRules={rules} codeowners={[]} />);

    expect(screen.getByText('filepath')).toBeInTheDocument();
    expect(screen.queryByText('mytag')).not.toBeInTheDocument();

    // Clear the filter
    userEvent.click(screen.getByRole('button', {name: 'My Teams'}));
    userEvent.click(screen.getByRole('button', {name: 'Clear'}));

    expect(screen.getByText('filepath')).toBeInTheDocument();
    expect(screen.queryByText('mytag')).toBeInTheDocument();
  });

  it('should paginate results', () => {
>>>>>>> 79483632
    const owners: Actor[] = [{type: 'user', id: user1.id, name: user1.name}];
    const rules: ParsedOwnershipRule[] = Array(100)
      .fill(0)
      .map((_, i) => ({
        matcher: {pattern: `mytag${i}`, type: 'tag'},
        owners,
      }));

    render(<OwnershipRulesTable projectRules={rules} codeowners={[]} />);

    expect(screen.getByText('mytag1')).toBeInTheDocument();

    await userEvent.click(screen.getByRole('button', {name: 'Next page'}));
    expect(screen.getByText('mytag30')).toBeInTheDocument();
    expect(screen.queryByText('mytag1')).not.toBeInTheDocument();
  });
});<|MERGE_RESOLUTION|>--- conflicted
+++ resolved
@@ -72,23 +72,15 @@
     expect(screen.getByText('filepath')).toBeInTheDocument();
     expect(screen.queryByText('mytag')).not.toBeInTheDocument();
 
-<<<<<<< HEAD
+    // Change the filter to mytag
     await userEvent.clear(searchbar);
     await userEvent.paste('mytag');
-=======
-    // Change the filter to mytag
-    userEvent.clear(searchbar);
-    userEvent.paste(searchbar, 'mytag');
->>>>>>> 79483632
 
     expect(screen.getByText('mytag')).toBeInTheDocument();
     expect(screen.queryByText('filepath')).not.toBeInTheDocument();
   });
 
-<<<<<<< HEAD
-  it('should paginate results', async () => {
-=======
-  it('should filter by my teams by default', () => {
+  it('should filter by my teams by default', async () => {
     const rules: ParsedOwnershipRule[] = [
       {
         matcher: {pattern: 'filepath', type: 'path'},
@@ -106,15 +98,14 @@
     expect(screen.queryByText('mytag')).not.toBeInTheDocument();
 
     // Clear the filter
-    userEvent.click(screen.getByRole('button', {name: 'My Teams'}));
-    userEvent.click(screen.getByRole('button', {name: 'Clear'}));
+    await userEvent.click(screen.getByRole('button', {name: 'My Teams'}));
+    await userEvent.click(screen.getByRole('button', {name: 'Clear'}));
 
     expect(screen.getByText('filepath')).toBeInTheDocument();
     expect(screen.queryByText('mytag')).toBeInTheDocument();
   });
 
-  it('should paginate results', () => {
->>>>>>> 79483632
+  it('should paginate results', async () => {
     const owners: Actor[] = [{type: 'user', id: user1.id, name: user1.name}];
     const rules: ParsedOwnershipRule[] = Array(100)
       .fill(0)

--- conflicted
+++ resolved
@@ -100,11 +100,7 @@
       expect(screen.getByRole('button', {name: 'Import CODEOWNERS'})).toBeInTheDocument();
 
       // Opens modal
-<<<<<<< HEAD
-      await userEvent.click(screen.getByRole('button', {name: 'Add CODEOWNERS'}));
-=======
-      userEvent.click(screen.getByRole('button', {name: 'Import CODEOWNERS'}));
->>>>>>> f0cfb25d
+      await userEvent.click(screen.getByRole('button', {name: 'Import CODEOWNERS'}));
       expect(openModal).toHaveBeenCalled();
     });
   });

--- conflicted
+++ resolved
@@ -183,7 +183,6 @@
     });
 
     MockApiClient.addMockResponse({
-<<<<<<< HEAD
       url: `/organizations/org-slug/metrics/tags/session.status/`,
       body: [
         {
@@ -194,8 +193,6 @@
     });
 
     MockApiClient.addMockResponse({
-=======
->>>>>>> de17ee93
       url: `/organizations/org-slug/metrics/meta/`,
       body: [
         {
@@ -217,15 +214,6 @@
       body: TestStubs.MetricsField({
         field: `sum(${SessionMetric.SESSION})`,
       }),
-<<<<<<< HEAD
-=======
-      match: [
-        MockApiClient.matchQuery({
-          groupBy: [],
-          orderBy: `sum(${SessionMetric.SESSION})`,
-        }),
-      ],
->>>>>>> de17ee93
     });
   });
 
@@ -1681,10 +1669,7 @@
               expect.objectContaining({
                 aggregates: ['sum(sentry.sessions.session)'],
                 fields: ['sum(sentry.sessions.session)'],
-<<<<<<< HEAD
                 orderby: '-sum(sentry.sessions.session)',
-=======
->>>>>>> de17ee93
               }),
             ],
           }),
@@ -1693,7 +1678,6 @@
 
       expect(handleSave).toHaveBeenCalledTimes(1);
     });
-<<<<<<< HEAD
 
     it('render release data set disabled when the display type is world map', async function () {
       renderTestComponent({
@@ -1742,8 +1726,6 @@
       );
       expect(await screen.findByText('crashed')).toBeInTheDocument();
     });
-=======
->>>>>>> de17ee93
   });
 
   describe('Widget Library', function () {

from sentry.data_export.models import ExportedData
from sentry.discover.models import DiscoverSavedQuery
from sentry.incidents.models import (
    AlertRuleActivity,
    AlertRuleTriggerAction,
    IncidentActivity,
    IncidentSeen,
    IncidentSnapshot,
    IncidentSubscription,
    TimeSeriesSnapshot,
)
from sentry.models import (
    Activity,
    Actor,
    ApiApplication,
    ApiAuthorization,
    ApiGrant,
    ApiKey,
    ApiToken,
    AssistantActivity,
    AuditLogEntry,
    AuthProvider,
    AuthProviderDefaultTeams,
    Broadcast,
    BroadcastSeen,
    Dashboard,
    GroupAssignee,
    GroupBookmark,
    GroupOwner,
    GroupSeen,
    GroupShare,
    GroupSubscription,
    MonitorCheckIn,
    MonitorLocation,
    NotificationSetting,
    Organization,
    OrganizationAccessRequest,
    OrganizationMember,
    OrganizationOnboardingTask,
    Project,
    ProjectBookmark,
    ProjectTransactionThreshold,
    ProjectTransactionThresholdOverride,
    PromptsActivity,
    RecentSearch,
    Release,
    RuleActivity,
    SavedSearch,
    SentryApp,
    SentryAppAvatar,
    SentryAppComponent,
    SentryAppInstallation,
    SentryAppInstallationForProvider,
    SentryAppInstallationToken,
    ServiceHook,
    Team,
    User,
    UserOption,
)
from sentry.models.integrations import (
    ExternalActor,
    ExternalIssue,
    Integration,
    OrganizationIntegration,
    PagerDutyService,
    ProjectIntegration,
    RepositoryProjectPathConfig,
)
from tests.sentry.hybrid_cloud import (
    validate_models_have_silos,
    validate_no_cross_silo_foreign_keys,
)


class any_model:
    def __eq__(self, other):
        return True

    def __le__(self, other):
        return False

    def __ge__(self, other):
        return False

    def __hash__(self):
        return 1


decorator_exemptions = set()
fk_emeptions = {
    (Activity, User),
    (ApiAuthorization, ApiApplication),
    (ApiAuthorization, User),
    (ApiGrant, User),
    (ApiGrant, ApiApplication),
    (ApiGrant, Organization),
    (ApiKey, Organization),
    (AssistantActivity, User),
    (AuditLogEntry, Organization),
    (OrganizationMember, User),
    (AuthProviderDefaultTeams, Team),
    (AuthProvider, Organization),
    (SentryAppAvatar, SentryApp),
    (BroadcastSeen, Broadcast),
    (BroadcastSeen, User),
    (User, Dashboard),
    (GroupAssignee, User),
    (GroupBookmark, User),
    (Release, User),
    (GroupOwner, User),
    (GroupSeen, User),
    (GroupShare, User),
    (GroupSubscription, User),
<<<<<<< HEAD
    (Identity, IdentityProvider),
    (Identity, User),
    (Integration, AlertRuleTriggerAction),
    (Integration, ExternalActor),
    (Integration, ExternalIssue),
    (Integration, ProjectIntegration),
    (OrganizationIntegration, Organization),
    (OrganizationIntegration, PagerDutyService),
    (OrganizationIntegration, RepositoryProjectPathConfig),
=======
>>>>>>> e5996a24
    (SentryApp, Organization),
    (SentryAppComponent, SentryApp),
    (SentryAppInstallation, Organization),
    (SentryAppInstallation, ApiGrant),
    (SentryAppInstallationForProvider, SentryAppInstallation),
    (SentryAppInstallationToken, ApiToken),
    (SentryAppInstallationToken, SentryAppInstallation),
    (MonitorCheckIn, MonitorLocation),
    (NotificationSetting, Actor),
    (UserOption, Project),
    (UserOption, Organization),
    (OrganizationAccessRequest, User),
    (OrganizationOnboardingTask, User),
    (ProjectBookmark, User),
    (PromptsActivity, User),
    (RecentSearch, User),
    (RuleActivity, User),
    (SavedSearch, User),
    (ServiceHook, ApiApplication),
    (ProjectTransactionThresholdOverride, User),
    (ProjectTransactionThreshold, User),
    (User, Actor),
    (IncidentSeen, User),
    (IncidentSnapshot, TimeSeriesSnapshot),
    (IncidentActivity, User),
    (IncidentSubscription, User),
    (AlertRuleTriggerAction, SentryApp),
    (AlertRuleActivity, User),
    (DiscoverSavedQuery, User),
    (ExportedData, User),
}


def test_models_have_silos():
    validate_models_have_silos(decorator_exemptions)


def test_silo_foreign_keys():
    validate_no_cross_silo_foreign_keys(fk_emeptions)<|MERGE_RESOLUTION|>--- conflicted
+++ resolved
@@ -111,9 +111,6 @@
     (GroupSeen, User),
     (GroupShare, User),
     (GroupSubscription, User),
-<<<<<<< HEAD
-    (Identity, IdentityProvider),
-    (Identity, User),
     (Integration, AlertRuleTriggerAction),
     (Integration, ExternalActor),
     (Integration, ExternalIssue),
@@ -121,8 +118,6 @@
     (OrganizationIntegration, Organization),
     (OrganizationIntegration, PagerDutyService),
     (OrganizationIntegration, RepositoryProjectPathConfig),
-=======
->>>>>>> e5996a24
     (SentryApp, Organization),
     (SentryAppComponent, SentryApp),
     (SentryAppInstallation, Organization),
